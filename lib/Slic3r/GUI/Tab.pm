package Slic3r::GUI::Tab;
use strict;
use warnings;
use utf8;

use File::Basename qw(basename);
use List::Util qw(first);
use Wx qw(:bookctrl :dialog :keycode :icon :id :misc :panel :sizer :treectrl :window
    :button wxTheApp);
use Wx::Event qw(EVT_BUTTON EVT_CHOICE EVT_KEY_DOWN EVT_TREE_SEL_CHANGED);
use base qw(Wx::Panel Class::Accessor);

__PACKAGE__->mk_accessors(qw(current_preset));

sub new {
    my $class = shift;
    my ($parent, %params) = @_;
    my $self = $class->SUPER::new($parent, -1, wxDefaultPosition, wxDefaultSize, wxBK_LEFT | wxTAB_TRAVERSAL);
    
    # horizontal sizer
    $self->{sizer} = Wx::BoxSizer->new(wxHORIZONTAL);
    $self->{sizer}->SetSizeHints($self);
    $self->SetSizer($self->{sizer});
    
    # left vertical sizer
    my $left_sizer = Wx::BoxSizer->new(wxVERTICAL);
    $self->{sizer}->Add($left_sizer, 0, wxEXPAND | wxLEFT | wxTOP | wxBOTTOM, 3);
    
    my $left_col_width = 150;
    
    # preset chooser
    {
        
        # choice menu
        $self->{presets_choice} = Wx::Choice->new($self, -1, wxDefaultPosition, [$left_col_width, -1], []);
        $self->{presets_choice}->SetFont($Slic3r::GUI::small_font);
        
        # buttons
        $self->{btn_save_preset} = Wx::BitmapButton->new($self, -1, Wx::Bitmap->new("$Slic3r::var/disk.png", wxBITMAP_TYPE_PNG), 
            wxDefaultPosition, [16,16], wxBORDER_NONE);
        $self->{btn_delete_preset} = Wx::BitmapButton->new($self, -1, Wx::Bitmap->new("$Slic3r::var/delete.png", wxBITMAP_TYPE_PNG), 
            wxDefaultPosition, [16,16], wxBORDER_NONE);
        $self->{btn_save_preset}->SetToolTipString("Save current " . lc($self->title));
        $self->{btn_delete_preset}->SetToolTipString("Delete this preset");
        $self->{btn_delete_preset}->Disable;
        
        ### These cause GTK warnings:
        ###my $box = Wx::StaticBox->new($self, -1, "Presets:", wxDefaultPosition, [$left_col_width, 50]);
        ###my $hsizer = Wx::StaticBoxSizer->new($box, wxHORIZONTAL);
        
        my $hsizer = Wx::BoxSizer->new(wxHORIZONTAL);
        
        $left_sizer->Add($hsizer, 0, wxEXPAND | wxBOTTOM, 5);
        $hsizer->Add($self->{presets_choice}, 1, wxRIGHT | wxALIGN_CENTER_VERTICAL, 3);
        $hsizer->Add($self->{btn_save_preset}, 0, wxALIGN_CENTER_VERTICAL);
        $hsizer->Add($self->{btn_delete_preset}, 0, wxALIGN_CENTER_VERTICAL);
    }
    
    # tree
    $self->{treectrl} = Wx::TreeCtrl->new($self, -1, wxDefaultPosition, [$left_col_width, -1], wxTR_NO_BUTTONS | wxTR_HIDE_ROOT | wxTR_SINGLE | wxTR_NO_LINES | wxBORDER_SUNKEN | wxWANTS_CHARS);
    $left_sizer->Add($self->{treectrl}, 1, wxEXPAND);
    $self->{icons} = Wx::ImageList->new(16, 16, 1);
    $self->{treectrl}->AssignImageList($self->{icons});
    $self->{iconcount} = -1;
    $self->{treectrl}->AddRoot("root");
    $self->{pages} = [];
    $self->{treectrl}->SetIndent(0);
    EVT_TREE_SEL_CHANGED($parent, $self->{treectrl}, sub {
        my $page = first { $_->{title} eq $self->{treectrl}->GetItemText($self->{treectrl}->GetSelection) } @{$self->{pages}}
            or return;
        $_->Hide for @{$self->{pages}};
        $page->Show;
        $self->{sizer}->Layout;
        $self->Refresh;
    });
    EVT_KEY_DOWN($self->{treectrl}, sub {
        my ($treectrl, $event) = @_;
        if ($event->GetKeyCode == WXK_TAB) {
            $treectrl->Navigate($event->ShiftDown ? &Wx::wxNavigateBackward : &Wx::wxNavigateForward);
        } else {
            $event->Skip;
        }
    });
    
    EVT_CHOICE($parent, $self->{presets_choice}, sub {
        $self->on_select_preset;
        $self->_on_presets_changed;
    });
    
    EVT_BUTTON($self, $self->{btn_save_preset}, sub { $self->save_preset });
    
    EVT_BUTTON($self, $self->{btn_delete_preset}, sub {
        my $i = $self->current_preset;
        return if $i == 0;  # this shouldn't happen but let's trap it anyway
        my $res = Wx::MessageDialog->new($self, "Are you sure you want to delete the selected preset?", 'Delete Preset', wxYES_NO | wxNO_DEFAULT | wxICON_QUESTION)->ShowModal;
        return unless $res == wxID_YES;
        if (-e $self->{presets}[$i]->file) {
            unlink $self->{presets}[$i]->file;
        }
        splice @{$self->{presets}}, $i, 1;
        $self->{presets_choice}->Delete($i);
        $self->current_preset(undef);
        $self->select_preset(0);
        $self->_on_presets_changed;
    });
    
    $self->{config} = Slic3r::Config->new;
    $self->build;
    $self->_update;
    if ($self->hidden_options) {
        $self->{config}->apply(Slic3r::Config->new_from_defaults($self->hidden_options));
    }
    
    return $self;
}

sub get_current_preset {
    my $self = shift;
    return $self->get_preset($self->current_preset);
}

sub get_preset {
    my ($self, $i) = @_;
    return $self->{presets}[$i];
}

sub save_preset {
    my ($self, $name) = @_;
    
    # since buttons (and choices too) don't get focus on Mac, we set focus manually
    # to the treectrl so that the EVT_* events are fired for the input field having
    # focus currently. is there anything better than this?
    $self->{treectrl}->SetFocus;
    
    if (!defined $name) {
        my $preset = $self->get_current_preset;
        my $default_name = $preset->default ? 'Untitled' : $preset->name;
        $default_name =~ s/\.ini$//i;
    
        my $dlg = Slic3r::GUI::SavePresetWindow->new($self,
            title   => lc($self->title),
            default => $default_name,
            values  => [ map $_->name, grep !$_->default && !$_->external, @{$self->{presets}} ],
        );
        return unless $dlg->ShowModal == wxID_OK;
        $name = $dlg->get_name;
    }
    
    $self->config->save(sprintf "$Slic3r::GUI::datadir/%s/%s.ini", $self->name, $name);
    $self->load_presets;
    $self->select_preset_by_name($name);
    $self->_on_presets_changed;
}

sub on_value_change {
    my ($self, $cb) = @_;
    $self->{on_value_change} = $cb;
}

sub on_presets_changed {
    my ($self, $cb) = @_;
    $self->{on_presets_changed} = $cb;
}

# This method is supposed to be called whenever new values are loaded
# or changed by user (so also when a preset is loaded).
# propagate event to the parent
sub _on_value_change {
    my $self = shift;
    
    $self->{on_value_change}->(@_) if $self->{on_value_change};
    $self->_update;
}

sub _update {}

sub _on_presets_changed {
    my $self = shift;
    
    $self->{on_presets_changed}->([$self->{presets_choice}->GetStrings], $self->{presets_choice}->GetSelection)
        if $self->{on_presets_changed};
}

sub on_preset_loaded {}
sub hidden_options {}
sub config { $_[0]->{config}->clone }

sub select_default_preset {
    my $self = shift;
    $self->select_preset(0);
}

sub select_preset {
    my $self = shift;
    $self->{presets_choice}->SetSelection($_[0]);
    $self->on_select_preset;
}

sub select_preset_by_name {
    my ($self, $name) = @_;
    $self->select_preset(first { $self->{presets}[$_]->name eq $name } 0 .. $#{$self->{presets}});
}

sub on_select_preset {
    my $self = shift;
    
    if ($self->is_dirty) {
        my $old_preset = $self->get_current_preset;
        my $name = $old_preset->default ? 'Default preset' : "Preset \"" . $old_preset->name . "\"";
        
        my @option_names = ();
        foreach my $opt_key (@{$self->dirty_options}) {
            my $opt = $Slic3r::Config::Options->{$opt_key};
            my $name = $opt->{full_label} // $opt->{label};
            if ($opt->{category}) {
                $name = $opt->{category} . " > $name";
            }
            push @option_names, $name;
        }
        
        my $changes = join "\n", map "- $_", @option_names;
        my $confirm = Wx::MessageDialog->new($self, "$name has unsaved changes:\n$changes\n\nDiscard changes and continue anyway?",
                                             'Unsaved Changes', wxYES_NO | wxNO_DEFAULT | wxICON_QUESTION);
        if ($confirm->ShowModal == wxID_NO) {
            $self->{presets_choice}->SetSelection($self->current_preset);
            return;
        }
    }
    
    $self->current_preset($self->{presets_choice}->GetSelection);
    my $preset = $self->get_current_preset;
    my $preset_config = $self->get_preset_config($preset);
    eval {
        local $SIG{__WARN__} = Slic3r::GUI::warning_catcher($self);
        foreach my $opt_key (@{$self->{config}->get_keys}) {
            $self->{config}->set($opt_key, $preset_config->get($opt_key))
                if $preset_config->has($opt_key);
        }
        ($preset->default || $preset->external)
            ? $self->{btn_delete_preset}->Disable
            : $self->{btn_delete_preset}->Enable;
        
        $self->_update;
        $self->on_preset_loaded;
        $self->reload_config;
        $Slic3r::GUI::Settings->{presets}{$self->name} = $preset->file ? basename($preset->file) : '';
    };
    if ($@) {
        $@ = "I was unable to load the selected config file: $@";
        Slic3r::GUI::catch_error($self);
        $self->select_default_preset;
    }
        
    # use CallAfter because some field triggers schedule on_change calls using CallAfter,
    # and we don't want them to be called after this update_dirty() as they would mark the 
    # preset dirty again
    # (not sure this is true anymore now that update_dirty is idempotent)
    wxTheApp->CallAfter(sub {
        $self->_on_presets_changed;
        $self->update_dirty;
    });
    
    wxTheApp->save_settings;
}

sub init_config_options {
    my ($self, @opt_keys) = @_;
    $self->{config}->apply(Slic3r::Config->new_from_defaults(@opt_keys));
}

sub add_options_page {
    my $self = shift;
    my ($title, $icon, %params) = @_;
    
    if ($icon) {
        my $bitmap = Wx::Bitmap->new("$Slic3r::var/$icon", wxBITMAP_TYPE_PNG);
        $self->{icons}->Add($bitmap);
        $self->{iconcount}++;
    }
    
    my $page = Slic3r::GUI::Tab::Page->new($self, $title, $self->{iconcount});
    $page->Hide;
    $self->{sizer}->Add($page, 1, wxEXPAND | wxLEFT, 5);
    push @{$self->{pages}}, $page;
    $self->update_tree;
    return $page;
}

sub reload_config {
    my $self = shift;
    $_->reload_config for @{$self->{pages}};
}

sub update_tree {
    my $self = shift;
    my ($select) = @_;
    
    $select //= 0; #/
    
    my $rootItem = $self->{treectrl}->GetRootItem;
    $self->{treectrl}->DeleteChildren($rootItem);
    foreach my $page (@{$self->{pages}}) {
        my $itemId = $self->{treectrl}->AppendItem($rootItem, $page->{title}, $page->{iconID});
        $self->{treectrl}->SelectItem($itemId) if $self->{treectrl}->GetChildrenCount($rootItem) == $select + 1;
    }
}

sub update_dirty {
    my $self = shift;
    
    foreach my $i (0..$#{$self->{presets}}) {
        my $preset = $self->get_preset($i);
        if ($i == $self->current_preset && $self->is_dirty) {
            $self->{presets_choice}->SetString($i, $preset->name . " (modified)");
        } else {
            $self->{presets_choice}->SetString($i, $preset->name);
        }
    }
    $self->{presets_choice}->SetSelection($self->current_preset);  # http://trac.wxwidgets.org/ticket/13769
    $self->_on_presets_changed;
}

sub is_dirty {
    my $self = shift;
    return @{$self->dirty_options} > 0;
}

sub dirty_options {
    my $self = shift;
    
    return [] if !defined $self->current_preset;  # happens during initialization
    return $self->get_preset_config($self->get_current_preset)->diff($self->{config});
}

sub load_presets {
    my $self = shift;
    
    $self->{presets} = [
        Slic3r::GUI::Tab::Preset->new(
            default => 1,
            name    => '- default -',
        ),
    ];
    
    my %presets = wxTheApp->presets($self->name);
    foreach my $preset_name (sort keys %presets) {
        push @{$self->{presets}}, Slic3r::GUI::Tab::Preset->new(
            name => $preset_name,
            file => $presets{$preset_name},
        );
    }
    
    $self->current_preset(undef);
    $self->{presets_choice}->Clear;
    $self->{presets_choice}->Append($_->{name}) for @{$self->{presets}};
    {
        # load last used preset
        my $i = first { basename($self->{presets}[$_]{file}) eq ($Slic3r::GUI::Settings->{presets}{$self->name} || '') } 1 .. $#{$self->{presets}};
        $self->select_preset($i || 0);
    }
    $self->_on_presets_changed;
}

sub load_config_file {
    my $self = shift;
    my ($file) = @_;
    
    # look for the loaded config among the existing menu items
    my $i = first { $self->{presets}[$_]{file} eq $file && $self->{presets}[$_]{external} } 1..$#{$self->{presets}};
    if (!$i) {
        my $preset_name = basename($file);  # keep the .ini suffix
        push @{$self->{presets}}, Slic3r::GUI::Tab::Preset->new(
            file        => $file,
            name        => $preset_name,
            external    => 1,
        );
        $self->{presets_choice}->Append($preset_name);
        $i = $#{$self->{presets}};
    }
    $self->{presets_choice}->SetSelection($i);
    $self->on_select_preset;
    $self->_on_presets_changed;
}

sub load_config {
    my $self = shift;
    my ($config) = @_;
    
    foreach my $opt_key (@{$self->{config}->diff($config)}) {
        $self->{config}->set($opt_key, $config->get($opt_key));
        $self->update_dirty;
    }
    $self->reload_config;
}

sub get_preset_config {
    my ($self, $preset) = @_;
    return $preset->config($self->{config}->get_keys);
}

sub get_field {
    my ($self, $opt_key, $opt_index) = @_;
    
    foreach my $page (@{ $self->{pages} }) {
        my $field = $page->get_field($opt_key, $opt_index);
        return $field if defined $field;
    }
    return undef;
}

sub set_value {
    my $self = shift;
    my ($opt_key, $value) = @_;
    
    my $changed = 0;
    foreach my $page (@{ $self->{pages} }) {
        $changed = 1 if $page->set_value($opt_key, $value);
    }
    return $changed;
}

package Slic3r::GUI::Tab::Print;
use base 'Slic3r::GUI::Tab';

use Wx qw(:icon :dialog :id);

sub name { 'print' }
sub title { 'Print Settings' }

sub build {
    my $self = shift;
    
    $self->init_config_options(qw(
        layer_height first_layer_height
        perimeters spiral_vase
        top_solid_layers bottom_solid_layers
        extra_perimeters avoid_crossing_perimeters thin_walls overhangs
        seam_position external_perimeters_first
        fill_density fill_pattern external_fill_pattern
        infill_every_layers infill_only_where_needed
        solid_infill_every_layers fill_angle solid_infill_below_area 
        only_retract_when_crossing_perimeters infill_first
        perimeter_speed small_perimeter_speed external_perimeter_speed infill_speed 
        solid_infill_speed top_solid_infill_speed support_material_speed 
        support_material_interface_speed bridge_speed gap_fill_speed
        travel_speed
        first_layer_speed
        perimeter_acceleration infill_acceleration bridge_acceleration 
        first_layer_acceleration default_acceleration
        skirts skirt_distance skirt_height min_skirt_length
        brim_width
        support_material support_material_threshold support_material_enforce_layers
        raft_layers
        support_material_pattern support_material_spacing support_material_angle
        support_material_interface_layers support_material_interface_spacing
        dont_support_bridges
        notes
        complete_objects extruder_clearance_radius extruder_clearance_height
        gcode_comments output_filename_format
        post_process
        perimeter_extruder infill_extruder solid_infill_extruder
        support_material_extruder support_material_interface_extruder
        ooze_prevention standby_temperature_delta
        interface_shells
        extrusion_width first_layer_extrusion_width perimeter_extrusion_width 
        external_perimeter_extrusion_width infill_extrusion_width solid_infill_extrusion_width 
        top_infill_extrusion_width support_material_extrusion_width
        bridge_flow_ratio
        xy_size_compensation threads resolution
    ));
    
    {
        my $page = $self->add_options_page('Layers and perimeters', 'layers.png');
        {
            my $optgroup = $page->new_optgroup('Layer height');
            $optgroup->append_single_option_line('layer_height');
            $optgroup->append_single_option_line('first_layer_height');
        }
        {
            my $optgroup = $page->new_optgroup('Vertical shells');
            $optgroup->append_single_option_line('perimeters');
            $optgroup->append_single_option_line('spiral_vase');
        }
        {
            my $optgroup = $page->new_optgroup('Horizontal shells');
            my $line = Slic3r::GUI::OptionsGroup::Line->new(
                label => 'Solid layers',
            );
            $line->append_option($optgroup->get_option('top_solid_layers'));
            $line->append_option($optgroup->get_option('bottom_solid_layers'));
            $optgroup->append_line($line);
        }
        {
            my $optgroup = $page->new_optgroup('Quality (slower slicing)');
            $optgroup->append_single_option_line('extra_perimeters');
            $optgroup->append_single_option_line('avoid_crossing_perimeters');
            $optgroup->append_single_option_line('thin_walls');
            $optgroup->append_single_option_line('overhangs');
        }
        {
            my $optgroup = $page->new_optgroup('Advanced');
            $optgroup->append_single_option_line('seam_position');
            $optgroup->append_single_option_line('external_perimeters_first');
        }
    }
    
    {
        my $page = $self->add_options_page('Infill', 'shading.png');
        {
            my $optgroup = $page->new_optgroup('Infill');
            $optgroup->append_single_option_line('fill_density');
            $optgroup->append_single_option_line('fill_pattern');
            $optgroup->append_single_option_line('external_fill_pattern');
        }
        {
            my $optgroup = $page->new_optgroup('Reducing printing time');
            $optgroup->append_single_option_line('infill_every_layers');
            $optgroup->append_single_option_line('infill_only_where_needed');
        }
        {
            my $optgroup = $page->new_optgroup('Advanced');
            $optgroup->append_single_option_line('solid_infill_every_layers');
            $optgroup->append_single_option_line('fill_angle');
            $optgroup->append_single_option_line('solid_infill_below_area');
            $optgroup->append_single_option_line('only_retract_when_crossing_perimeters');
            $optgroup->append_single_option_line('infill_first');
        }
    }
    
    {
        my $page = $self->add_options_page('Skirt and brim', 'box.png');
        {
            my $optgroup = $page->new_optgroup('Skirt');
            $optgroup->append_single_option_line('skirts');
            $optgroup->append_single_option_line('skirt_distance');
            $optgroup->append_single_option_line('skirt_height');
            $optgroup->append_single_option_line('min_skirt_length');
        }
        {
            my $optgroup = $page->new_optgroup('Brim');
            $optgroup->append_single_option_line('brim_width');
        }
    }
    
    {
        my $page = $self->add_options_page('Support material', 'building.png');
        {
            my $optgroup = $page->new_optgroup('Support material');
            $optgroup->append_single_option_line('support_material');
            $optgroup->append_single_option_line('support_material_threshold');
            $optgroup->append_single_option_line('support_material_enforce_layers');
        }
        {
            my $optgroup = $page->new_optgroup('Raft');
            $optgroup->append_single_option_line('raft_layers');
        }
        {
            my $optgroup = $page->new_optgroup('Options for support material and raft');
            $optgroup->append_single_option_line('support_material_pattern');
            $optgroup->append_single_option_line('support_material_spacing');
            $optgroup->append_single_option_line('support_material_angle');
            $optgroup->append_single_option_line('support_material_interface_layers');
            $optgroup->append_single_option_line('support_material_interface_spacing');
            $optgroup->append_single_option_line('dont_support_bridges');
        }
    }
    
    {
        my $page = $self->add_options_page('Speed', 'time.png');
        {
            my $optgroup = $page->new_optgroup('Speed for print moves');
            $optgroup->append_single_option_line('perimeter_speed');
            $optgroup->append_single_option_line('small_perimeter_speed');
            $optgroup->append_single_option_line('external_perimeter_speed');
            $optgroup->append_single_option_line('infill_speed');
            $optgroup->append_single_option_line('solid_infill_speed');
            $optgroup->append_single_option_line('top_solid_infill_speed');
            $optgroup->append_single_option_line('support_material_speed');
            $optgroup->append_single_option_line('support_material_interface_speed');
            $optgroup->append_single_option_line('bridge_speed');
            $optgroup->append_single_option_line('gap_fill_speed');
        }
        {
            my $optgroup = $page->new_optgroup('Speed for non-print moves');
            $optgroup->append_single_option_line('travel_speed');
        }
        {
            my $optgroup = $page->new_optgroup('Modifiers');
            $optgroup->append_single_option_line('first_layer_speed');
        }
        {
            my $optgroup = $page->new_optgroup('Acceleration control (advanced)');
            $optgroup->append_single_option_line('perimeter_acceleration');
            $optgroup->append_single_option_line('infill_acceleration');
            $optgroup->append_single_option_line('bridge_acceleration');
            $optgroup->append_single_option_line('first_layer_acceleration');
            $optgroup->append_single_option_line('default_acceleration');
        }
    }
    
    {
        my $page = $self->add_options_page('Multiple Extruders', 'funnel.png');
        {
            my $optgroup = $page->new_optgroup('Extruders');
            $optgroup->append_single_option_line('perimeter_extruder');
            $optgroup->append_single_option_line('infill_extruder');
            $optgroup->append_single_option_line('solid_infill_extruder');
            $optgroup->append_single_option_line('support_material_extruder');
            $optgroup->append_single_option_line('support_material_interface_extruder');
        }
        {
            my $optgroup = $page->new_optgroup('Ooze prevention');
            $optgroup->append_single_option_line('ooze_prevention');
            $optgroup->append_single_option_line('standby_temperature_delta');
        }
        {
            my $optgroup = $page->new_optgroup('Advanced');
            $optgroup->append_single_option_line('interface_shells');
        }
    }
    
    {
        my $page = $self->add_options_page('Advanced', 'wrench.png');
        {
            my $optgroup = $page->new_optgroup('Extrusion width',
                label_width => 180,
            );
            $optgroup->append_single_option_line('extrusion_width');
            $optgroup->append_single_option_line('first_layer_extrusion_width');
            $optgroup->append_single_option_line('perimeter_extrusion_width');
            $optgroup->append_single_option_line('external_perimeter_extrusion_width');
            $optgroup->append_single_option_line('infill_extrusion_width');
            $optgroup->append_single_option_line('solid_infill_extrusion_width');
            $optgroup->append_single_option_line('top_infill_extrusion_width');
            $optgroup->append_single_option_line('support_material_extrusion_width');
        }
        {
            my $optgroup = $page->new_optgroup('Flow');
            $optgroup->append_single_option_line('bridge_flow_ratio');
        }
        {
            my $optgroup = $page->new_optgroup('Other');
            $optgroup->append_single_option_line('xy_size_compensation');
            $optgroup->append_single_option_line('threads') if $Slic3r::have_threads;
            $optgroup->append_single_option_line('resolution');
        }
    }
    
    {
        my $page = $self->add_options_page('Output options', 'page_white_go.png');
        {
            my $optgroup = $page->new_optgroup('Sequential printing');
            $optgroup->append_single_option_line('complete_objects');
            my $line = Slic3r::GUI::OptionsGroup::Line->new(
                label => 'Extruder clearance (mm)',
            );
            foreach my $opt_key (qw(extruder_clearance_radius extruder_clearance_height)) {
                my $option = $optgroup->get_option($opt_key);
                $option->width(60);
                $line->append_option($option);
            }
            $optgroup->append_line($line);
        }
        {
            my $optgroup = $page->new_optgroup('Output file');
            $optgroup->append_single_option_line('gcode_comments');
            
            {
                my $option = $optgroup->get_option('output_filename_format');
                $option->full_width(1);
                $optgroup->append_single_option_line($option);
            }
        }
        {
            my $optgroup = $page->new_optgroup('Post-processing scripts',
                label_width => 0,
            );
            my $option = $optgroup->get_option('post_process');
            $option->full_width(1);
            $option->height(50);
            $optgroup->append_single_option_line($option);
        }
    }
    
    {
        my $page = $self->add_options_page('Notes', 'note.png');
        {
            my $optgroup = $page->new_optgroup('Notes',
                label_width => 0,
            );
            my $option = $optgroup->get_option('notes');
            $option->full_width(1);
            $option->height(250);
            $optgroup->append_single_option_line($option);
        }
    }
}

sub _update {
    my ($self) = @_;
    
    my $config = $self->{config};
    
    if ($config->spiral_vase && !($config->perimeters == 1 && $config->top_solid_layers == 0 && $config->fill_density == 0)) {
        my $dialog = Wx::MessageDialog->new($self, "The Spiral Vase mode requires one perimeter, no top solid layers and 0% fill density. Shall I adjust those settings in order to enable Spiral Vase?",
            'Spiral Vase', wxICON_WARNING | wxYES | wxNO);
        if ($dialog->ShowModal() == wxID_YES) {
            my $new_conf = Slic3r::Config->new;
            $new_conf->set("perimeters", 1);
            $new_conf->set("top_solid_layers", 0);
            $new_conf->set("fill_density", 0);
            $self->load_config($new_conf);
        } else {
            my $new_conf = Slic3r::Config->new;
            $new_conf->set("spiral_vase", 0);
            $self->load_config($new_conf);
        }
    }
    
    my $have_perimeters = $config->perimeters > 0;
    $self->get_field($_)->toggle($have_perimeters)
        for qw(extra_perimeters thin_walls overhangs seam_position external_perimeters_first
            external_perimeter_extrusion_width
            perimeter_speed small_perimeter_speed external_perimeter_speed);
    
    my $have_infill = $config->fill_density > 0;
    $self->get_field($_)->toggle($have_infill)
        for qw(fill_pattern infill_every_layers infill_only_where_needed solid_infill_every_layers
            solid_infill_below_area infill_extruder);
    
    my $have_solid_infill = ($config->top_solid_layers > 0) || ($config->bottom_solid_layers > 0);
    $self->get_field($_)->toggle($have_solid_infill)
        for qw(external_fill_pattern infill_first solid_infill_extruder solid_infill_extrusion_width
            solid_infill_speed);
    
    $self->get_field($_)->toggle($have_infill || $have_solid_infill)
        for qw(fill_angle infill_extrusion_width infill_speed bridge_speed);
    
    $self->get_field('gap_fill_speed')->toggle($have_perimeters && $have_infill);
    
    my $have_top_solid_infill = $config->top_solid_layers > 0;
    $self->get_field($_)->toggle($have_top_solid_infill)
        for qw(top_infill_extrusion_width top_solid_infill_speed);
    
    my $have_default_acceleration = $config->default_acceleration > 0;
    $self->get_field($_)->toggle($have_default_acceleration)
        for qw(perimeter_acceleration infill_acceleration bridge_acceleration first_layer_acceleration);
    
    my $have_skirt = $config->skirts > 0 || $config->min_skirt_length > 0;
    $self->get_field($_)->toggle($have_skirt)
        for qw(skirt_distance skirt_height);
    
    my $have_brim = $config->brim_width > 0;
    $self->get_field('perimeter_extruder')->toggle($have_perimeters || $have_brim);
    
    my $have_support_material = $config->support_material || $config->raft_layers > 0;
    my $have_support_interface = $config->support_material_interface_layers > 0;
    $self->get_field($_)->toggle($have_support_material)
        for qw(support_material_threshold support_material_enforce_layers
            support_material_pattern support_material_spacing support_material_angle
            support_material_interface_layers dont_support_bridges
            support_material_extrusion_width);
    $self->get_field($_)->toggle($have_support_material && $have_support_interface)
        for qw(support_material_interface_spacing support_material_interface_extruder
            support_material_interface_speed);
    
    $self->get_field('perimeter_extrusion_width')->toggle($have_perimeters || $have_skirt || $have_brim);
    $self->get_field('support_material_extruder')->toggle($have_support_material || $have_skirt);
    $self->get_field('support_material_speed')->toggle($have_support_material || $have_brim || $have_skirt);
    
    my $have_sequential_printing = $config->complete_objects;
    $self->get_field($_)->toggle($have_sequential_printing)
        for qw(extruder_clearance_radius extruder_clearance_height);
    
    my $have_ooze_prevention = $config->ooze_prevention;
    $self->get_field($_)->toggle($have_ooze_prevention)
        for qw(standby_temperature_delta);
}

sub hidden_options { !$Slic3r::have_threads ? qw(threads) : () }

package Slic3r::GUI::Tab::Filament;
use base 'Slic3r::GUI::Tab';

sub name { 'filament' }
sub title { 'Filament Settings' }

sub build {
    my $self = shift;
    
    $self->init_config_options(qw(
        filament_diameter extrusion_multiplier
        temperature first_layer_temperature bed_temperature first_layer_bed_temperature
        fan_always_on cooling
        min_fan_speed max_fan_speed bridge_fan_speed disable_fan_first_layers
        fan_below_layer_time slowdown_below_layer_time min_print_speed
    ));
    
    {
        my $page = $self->add_options_page('Filament', 'spool.png');
        {
            my $optgroup = $page->new_optgroup('Filament');
            $optgroup->append_single_option_line('filament_diameter', 0);
            $optgroup->append_single_option_line('extrusion_multiplier', 0);
        }
    
        {
            my $optgroup = $page->new_optgroup('Temperature (°C)');
        
            {
                my $line = Slic3r::GUI::OptionsGroup::Line->new(
                    label => 'Extruder',
                );
                $line->append_option($optgroup->get_option('first_layer_temperature', 0));
                $line->append_option($optgroup->get_option('temperature', 0));
                $optgroup->append_line($line);
            }
        
            {
                my $line = Slic3r::GUI::OptionsGroup::Line->new(
                    label => 'Bed',
                );
                $line->append_option($optgroup->get_option('first_layer_bed_temperature'));
                $line->append_option($optgroup->get_option('bed_temperature'));
                $optgroup->append_line($line);
            }
        }
    }
    
    {
        my $page = $self->add_options_page('Cooling', 'hourglass.png');
        {
            my $optgroup = $page->new_optgroup('Enable');
            $optgroup->append_single_option_line('fan_always_on');
            $optgroup->append_single_option_line('cooling');
            
            my $line = Slic3r::GUI::OptionsGroup::Line->new(
                label       => '',
                full_width  => 1,
                widget      => sub {
                    my ($parent) = @_;
                    return $self->{description_line} = Slic3r::GUI::OptionsGroup::StaticText->new($parent);
                },
            );
            $optgroup->append_line($line);
        }
        {
            my $optgroup = $page->new_optgroup('Fan settings');
            
            {
                my $line = Slic3r::GUI::OptionsGroup::Line->new(
                    label => 'Fan speed',
                );
                $line->append_option($optgroup->get_option('min_fan_speed'));
                $line->append_option($optgroup->get_option('max_fan_speed'));
                $optgroup->append_line($line);
            }
            
            $optgroup->append_single_option_line('bridge_fan_speed');
            $optgroup->append_single_option_line('disable_fan_first_layers');
        }
        {
            my $optgroup = $page->new_optgroup('Cooling thresholds',
                label_width => 250,
            );
            $optgroup->append_single_option_line('fan_below_layer_time');
            $optgroup->append_single_option_line('slowdown_below_layer_time');
            $optgroup->append_single_option_line('min_print_speed');
        }
    }
}

sub _update {
    my ($self) = @_;
    
    $self->_update_description;
    
    my $cooling = $self->{config}->cooling;
    $self->get_field($_)->toggle($cooling)
        for qw(max_fan_speed fan_below_layer_time slowdown_below_layer_time min_print_speed);
    $self->get_field($_)->toggle($cooling || $self->{config}->fan_always_on)
        for qw(min_fan_speed disable_fan_first_layers);
}

sub _update_description {
    my $self = shift;
    
    my $config = $self->config;
    
    my $msg = "";
    my $fan_other_layers = $config->fan_always_on
        ? sprintf "will always run at %d%%%s.", $config->min_fan_speed,
                ($config->disable_fan_first_layers > 1
                    ? " except for the first " . $config->disable_fan_first_layers . " layers"
                    : $config->disable_fan_first_layers == 1
                        ? " except for the first layer"
                        : "")
        : "will be turned off.";
    
    if ($config->cooling) {
        $msg = sprintf "If estimated layer time is below ~%ds, fan will run at %d%% and print speed will be reduced so that no less than %ds are spent on that layer (however, speed will never be reduced below %dmm/s).",
            $config->slowdown_below_layer_time, $config->max_fan_speed, $config->slowdown_below_layer_time, $config->min_print_speed;
        if ($config->fan_below_layer_time > $config->slowdown_below_layer_time) {
            $msg .= sprintf "\nIf estimated layer time is greater, but still below ~%ds, fan will run at a proportionally decreasing speed between %d%% and %d%%.",
                $config->fan_below_layer_time, $config->max_fan_speed, $config->min_fan_speed;
        }
        $msg .= "\nDuring the other layers, fan $fan_other_layers"
    } else {
        $msg = "Fan $fan_other_layers";
    }
    $self->{description_line}->SetText($msg);
}

package Slic3r::GUI::Tab::Printer;
use base 'Slic3r::GUI::Tab';
use Wx qw(wxTheApp :sizer :button :bitmap :misc :id);
use Wx::Event qw(EVT_BUTTON);

sub name { 'printer' }
sub title { 'Printer Settings' }

sub build {
    my $self = shift;
    
    $self->init_config_options(qw(
        bed_shape z_offset
        gcode_flavor use_relative_e_distances
        serial_port serial_speed
        octoprint_host octoprint_apikey
        use_firmware_retraction pressure_advance vibration_limit
        use_volumetric_e
        start_gcode end_gcode layer_gcode toolchange_gcode
        nozzle_diameter extruder_offset
        retract_length retract_lift retract_speed retract_restart_extra retract_before_travel retract_layer_change wipe
        retract_length_toolchange retract_restart_extra_toolchange
    ));
    
    my $bed_shape_widget = sub {
        my ($parent) = @_;
        
        my $btn = Wx::Button->new($parent, -1, "Set…", wxDefaultPosition, wxDefaultSize, wxBU_LEFT);
        $btn->SetFont($Slic3r::GUI::small_font);
        if ($Slic3r::GUI::have_button_icons) {
            $btn->SetBitmap(Wx::Bitmap->new("$Slic3r::var/cog.png", wxBITMAP_TYPE_PNG));
        }
        
        my $sizer = Wx::BoxSizer->new(wxHORIZONTAL);
        $sizer->Add($btn);
        
        EVT_BUTTON($self, $btn, sub {
            my $dlg = Slic3r::GUI::BedShapeDialog->new($self, $self->{config}->bed_shape);
            if ($dlg->ShowModal == wxID_OK) {
                my $value = $dlg->GetValue;
                $self->{config}->set('bed_shape', $value);
                $self->update_dirty;
                $self->_on_value_change('bed_shape', $value);
            }
        });
        
        return $sizer;
    };
    
    $self->{extruders_count} = 1;
    
    {
        my $page = $self->add_options_page('General', 'printer_empty.png');
        {
            my $optgroup = $page->new_optgroup('Size and coordinates');
            
            my $line = Slic3r::GUI::OptionsGroup::Line->new(
                label       => 'Bed shape',
                widget      => $bed_shape_widget,
            );
            $optgroup->append_line($line);
            
            $optgroup->append_single_option_line('z_offset');
        }
        {
            my $optgroup = $page->new_optgroup('Capabilities');
            {
                my $option = Slic3r::GUI::OptionsGroup::Option->new(
                    opt_id      => 'extruders_count',
                    type        => 'i',
                    default     => 1,
                    label       => 'Extruders',
                    tooltip     => 'Number of extruders of the printer.',
                    min         => 1,
                );
                $optgroup->append_single_option_line($option);
            }
            $optgroup->on_change(sub {
                my ($opt_id) = @_;
                if ($opt_id eq 'extruders_count') {
                    $self->update_dirty;
                    $self->_extruders_count_changed($optgroup->get_value('extruders_count'));
                }
            });
        }
        {
            my $optgroup = $page->new_optgroup('USB/Serial connection');
            my $line = Slic3r::GUI::OptionsGroup::Line->new(
                label => 'Serial port',
            );
            my $serial_port = $optgroup->get_option('serial_port');
            $serial_port->side_widget(sub {
                my ($parent) = @_;
                
                my $btn = Wx::BitmapButton->new($parent, -1, Wx::Bitmap->new("$Slic3r::var/arrow_rotate_clockwise.png", wxBITMAP_TYPE_PNG),
                    wxDefaultPosition, wxDefaultSize, &Wx::wxBORDER_NONE);
                $btn->SetToolTipString("Rescan serial ports")
                    if $btn->can('SetToolTipString');
                EVT_BUTTON($self, $btn, \&_update_serial_ports);
                
                return $btn;
            });
            $line->append_option($serial_port);
            $line->append_option($optgroup->get_option('serial_speed'));
            $optgroup->append_line($line);
        }
        {
            my $optgroup = $page->new_optgroup('OctoPrint upload');
            
            # append two buttons to the Host line
            my $octoprint_host_browse = sub {
                my ($parent) = @_;
                
                my $btn = Wx::Button->new($parent, -1, "Browse…", wxDefaultPosition, wxDefaultSize, wxBU_LEFT);
                $btn->SetFont($Slic3r::GUI::small_font);
                if ($Slic3r::GUI::have_button_icons) {
                    $btn->SetBitmap(Wx::Bitmap->new("$Slic3r::var/zoom.png", wxBITMAP_TYPE_PNG));
                }
                
                if (!eval "use Net::Bonjour; 1") {
                    $btn->Disable;
                }
                
                EVT_BUTTON($self, $btn, sub {
                    my $dlg = Slic3r::GUI::BonjourBrowser->new($self);
                    if ($dlg->ShowModal == wxID_OK) {
                        my $value = $dlg->GetValue;
                        $self->{config}->set('octoprint_host', $value);
                        $self->update_dirty;
                        $self->_on_value_change('octoprint_host', $value);
                        $self->reload_config;
                    }
                });
                
                return $btn;
            };
            my $octoprint_host_test = sub {
                my ($parent) = @_;
                
                my $btn = $self->{octoprint_host_test_btn} = Wx::Button->new($parent, -1, "Test", wxDefaultPosition, wxDefaultSize, wxBU_LEFT);
                $btn->SetFont($Slic3r::GUI::small_font);
                if ($Slic3r::GUI::have_button_icons) {
                    $btn->SetBitmap(Wx::Bitmap->new("$Slic3r::var/wrench.png", wxBITMAP_TYPE_PNG));
                }
                
                EVT_BUTTON($self, $btn, sub {
                    my $ua = LWP::UserAgent->new;
                    $ua->timeout(10);
    
                    my $res = $ua->post(
                        "http://" . $self->{config}->octoprint_host . "/api/version",
                        'X-Api-Key' => $self->{config}->octoprint_apikey,
                    );
                    if ($res->is_success) {
                        Slic3r::GUI::show_info($self, "Connection to OctoPrint works correctly.", "Success!");
                    } else {
                        Slic3r::GUI::show_error($self,
                            "I wasn't able to connect to OctoPrint (" . $res->status_line . "). "
                            . "Check hostname and OctoPrint version (at least 1.1.0 is required).");
                    }
                });
                return $btn;
            };
            
            my $host_line = $optgroup->create_single_option_line('octoprint_host');
            $host_line->append_widget($octoprint_host_browse);
            $host_line->append_widget($octoprint_host_test);
            $optgroup->append_line($host_line);
            $optgroup->append_single_option_line('octoprint_apikey');
        }
        {
            my $optgroup = $page->new_optgroup('Firmware');
            $optgroup->append_single_option_line('gcode_flavor');
        }
        {
            my $optgroup = $page->new_optgroup('Advanced');
            $optgroup->append_single_option_line('use_relative_e_distances');
            $optgroup->append_single_option_line('use_firmware_retraction');
            $optgroup->append_single_option_line('use_volumetric_e');
            $optgroup->append_single_option_line('pressure_advance');
            $optgroup->append_single_option_line('vibration_limit');
        }
    }
    {
        my $page = $self->add_options_page('Custom G-code', 'cog.png');
        {
            my $optgroup = $page->new_optgroup('Start G-code',
                label_width => 0,
            );
            my $option = $optgroup->get_option('start_gcode');
            $option->full_width(1);
            $option->height(150);
            $optgroup->append_single_option_line($option);
        }
        {
            my $optgroup = $page->new_optgroup('End G-code',
                label_width => 0,
            );
            my $option = $optgroup->get_option('end_gcode');
            $option->full_width(1);
            $option->height(150);
            $optgroup->append_single_option_line($option);
        }
        {
            my $optgroup = $page->new_optgroup('Layer change G-code',
                label_width => 0,
            );
            my $option = $optgroup->get_option('layer_gcode');
            $option->full_width(1);
            $option->height(150);
            $optgroup->append_single_option_line($option);
        }
        {
            my $optgroup = $page->new_optgroup('Tool change G-code',
                label_width => 0,
            );
            my $option = $optgroup->get_option('toolchange_gcode');
            $option->full_width(1);
            $option->height(150);
            $optgroup->append_single_option_line($option);
        }
    }
    
    $self->{extruder_pages} = [];
    $self->_build_extruder_pages;
    $self->_update_serial_ports;
}

sub _update_serial_ports {
    my ($self) = @_;
    
    $self->get_field('serial_port')->set_values([ wxTheApp->scan_serial_ports ]);
}

sub _extruders_count_changed {
    my ($self, $extruders_count) = @_;
    
    $self->{extruders_count} = $extruders_count;
    $self->_build_extruder_pages;
    $self->_on_value_change('extruders_count', $extruders_count);
    $self->_update;
}

sub _extruder_options { qw(nozzle_diameter extruder_offset retract_length retract_lift retract_speed retract_restart_extra retract_before_travel wipe
    retract_layer_change retract_length_toolchange retract_restart_extra_toolchange) }

sub _build_extruder_pages {
    my $self = shift;
    
    my $default_config = Slic3r::Config::Full->new;
    
    foreach my $extruder_idx (@{$self->{extruder_pages}} .. $self->{extruders_count}-1) {
        # extend options
        foreach my $opt_key ($self->_extruder_options) {
            my $values = $self->{config}->get($opt_key);
            if (!defined $values) {
                $values = [ $default_config->get_at($opt_key, 0) ];
            } else {
                # use last extruder's settings for the new one
                my $last_value = $values->[-1];
                $values->[$extruder_idx] //= $last_value;
            }
            $self->{config}->set($opt_key, $values)
                or die "Unable to extend $opt_key";
        }
        
        # build page
        my $page = $self->{extruder_pages}[$extruder_idx] = $self->add_options_page("Extruder " . ($extruder_idx + 1), 'funnel.png');
        {
            my $optgroup = $page->new_optgroup('Size');
            $optgroup->append_single_option_line('nozzle_diameter', $extruder_idx);
        }
        {
            my $optgroup = $page->new_optgroup('Position (for multi-extruder printers)');
            $optgroup->append_single_option_line('extruder_offset', $extruder_idx);
        }
        {
            my $optgroup = $page->new_optgroup('Retraction');
            $optgroup->append_single_option_line($_, $extruder_idx)
                for qw(retract_length retract_lift retract_speed retract_restart_extra retract_before_travel retract_layer_change wipe);
        }
        {
            my $optgroup = $page->new_optgroup('Retraction when tool is disabled (advanced settings for multi-extruder setups)');
            $optgroup->append_single_option_line($_, $extruder_idx)
                for qw(retract_length_toolchange retract_restart_extra_toolchange);
        }
        
        $self->{extruder_pages}[$extruder_idx]{disabled} = 0;
    }
    
    # remove extra pages
    if ($self->{extruders_count} <= $#{$self->{extruder_pages}}) {
        splice @{$self->{extruder_pages}}, $self->{extruders_count};
    }
    
    # remove extra config values
    foreach my $opt_key ($self->_extruder_options) {
        my $values = $self->{config}->get($opt_key);
        splice @$values, $self->{extruders_count} if $self->{extruders_count} <= $#$values;
        $self->{config}->set($opt_key, $values)
            or die "Unable to truncate $opt_key";
    }
    
    # rebuild page list
    @{$self->{pages}} = (
        (grep $_->{title} !~ /^Extruder \d+/, @{$self->{pages}}),
        @{$self->{extruder_pages}}[ 0 .. $self->{extruders_count}-1 ],
    );
    $self->update_tree(0);
}

sub _update {
    my ($self) = @_;
    
    my $config = $self->{config};
    
<<<<<<< HEAD
    $self->get_field('serial_speed')->toggle($config->get('serial_port'));
=======
    if ($config->get('octoprint_host') && eval "use LWP::UserAgent; 1") {
        $self->{octoprint_host_test_btn}->Enable;
    } else {
        $self->{octoprint_host_test_btn}->Disable;
    }
>>>>>>> 9f4f7110
    $self->get_field('octoprint_apikey')->toggle($config->get('octoprint_host'));
    
    my $have_multiple_extruders = $self->{extruders_count} > 1;
    $self->get_field('toolchange_gcode')->toggle($have_multiple_extruders);
    
    for my $i (0 .. ($self->{extruders_count}-1)) {
        my $have_retract_length = $config->get_at('retract_length', $i) > 0;
        
        # when using firmware retraction, firmware decides retraction length
        $self->get_field('retract_length', $i)->toggle(!$config->use_firmware_retraction);
        
        # user can customize travel length if we have retraction length or we're using
        # firmware retraction
        $self->get_field('retract_before_travel', $i)->toggle($have_retract_length || $config->use_firmware_retraction);
        
        # user can customize other retraction options if retraction is enabled
        my $retraction = ($have_retract_length || $config->use_firmware_retraction);
        $self->get_field($_, $i)->toggle($retraction)
            for qw(retract_lift retract_layer_change);
        
        # some options only apply when not using firmware retraction
        $self->get_field($_, $i)->toggle($retraction && !$config->use_firmware_retraction)
            for qw(retract_speed retract_restart_extra wipe);
        
        $self->get_field('retract_length_toolchange', $i)->toggle($have_multiple_extruders);
        
        my $toolchange_retraction = $config->get_at('retract_length_toolchange', $i) > 0;
        $self->get_field('retract_restart_extra_toolchange', $i)->toggle
            ($have_multiple_extruders && $toolchange_retraction);
    }
}

# this gets executed after preset is loaded and before GUI fields are updated
sub on_preset_loaded {
    my $self = shift;
    
    # update the extruders count field
    {
        # update the GUI field according to the number of nozzle diameters supplied
        my $extruders_count = scalar @{ $self->{config}->nozzle_diameter };
        $self->set_value('extruders_count', $extruders_count);
        $self->_extruders_count_changed($extruders_count);
    }
}

sub load_config_file {
    my $self = shift;
    $self->SUPER::load_config_file(@_);
    
    Slic3r::GUI::warning_catcher($self)->(
        "Your configuration was imported. However, Slic3r is currently only able to import settings "
        . "for the first defined filament. We recommend you don't use exported configuration files "
        . "for multi-extruder setups and rely on the built-in preset management system instead.")
        if @{ $self->{config}->nozzle_diameter } > 1;
}

package Slic3r::GUI::Tab::Page;
use Wx qw(:misc :panel :sizer);
use base 'Wx::ScrolledWindow';

sub new {
    my $class = shift;
    my ($parent, $title, $iconID) = @_;
    my $self = $class->SUPER::new($parent, -1, wxDefaultPosition, wxDefaultSize, wxTAB_TRAVERSAL);
    $self->{optgroups}  = [];
    $self->{title}      = $title;
    $self->{iconID}     = $iconID;
    
    $self->SetScrollbars(1, 1, 1, 1);
    
    $self->{vsizer} = Wx::BoxSizer->new(wxVERTICAL);
    $self->SetSizer($self->{vsizer});
    
    return $self;
}

sub new_optgroup {
    my ($self, $title, %params) = @_;
    
    my $optgroup = Slic3r::GUI::ConfigOptionsGroup->new(
        parent          => $self,
        title           => $title,
        config          => $self->GetParent->{config},
        label_width     => $params{label_width} // 200,
        on_change       => sub {
            $self->GetParent->update_dirty;
            $self->GetParent->_on_value_change(@_);
        },
    );
    
    push @{$self->{optgroups}}, $optgroup;
    $self->{vsizer}->Add($optgroup->sizer, 0, wxEXPAND | wxALL, 10);
    
    return $optgroup;
}

sub reload_config {
    my ($self) = @_;
    $_->reload_config for @{$self->{optgroups}};
}

sub get_field {
    my ($self, $opt_key, $opt_index) = @_;
    
    foreach my $optgroup (@{ $self->{optgroups} }) {
        my $field = $optgroup->get_fieldc($opt_key, $opt_index);
        return $field if defined $field;
    }
    return undef;
}

sub set_value {
    my $self = shift;
    my ($opt_key, $value) = @_;
    
    my $changed = 0;
    foreach my $optgroup (@{$self->{optgroups}}) {
        $changed = 1 if $optgroup->set_value($opt_key, $value);
    }
    return $changed;
}

package Slic3r::GUI::SavePresetWindow;
use Wx qw(:combobox :dialog :id :misc :sizer);
use Wx::Event qw(EVT_BUTTON EVT_TEXT_ENTER);
use base 'Wx::Dialog';

sub new {
    my $class = shift;
    my ($parent, %params) = @_;
    my $self = $class->SUPER::new($parent, -1, "Save preset", wxDefaultPosition, wxDefaultSize);
    
    my @values = @{$params{values}};
    
    my $text = Wx::StaticText->new($self, -1, "Save " . lc($params{title}) . " as:", wxDefaultPosition, wxDefaultSize);
    $self->{combo} = Wx::ComboBox->new($self, -1, $params{default}, wxDefaultPosition, wxDefaultSize, \@values,
                                       wxTE_PROCESS_ENTER);
    my $buttons = $self->CreateStdDialogButtonSizer(wxOK | wxCANCEL);
    
    my $sizer = Wx::BoxSizer->new(wxVERTICAL);
    $sizer->Add($text, 0, wxEXPAND | wxTOP | wxLEFT | wxRIGHT, 10);
    $sizer->Add($self->{combo}, 0, wxEXPAND | wxLEFT | wxRIGHT, 10);
    $sizer->Add($buttons, 0, wxEXPAND | wxBOTTOM | wxLEFT | wxRIGHT, 10);
    
    EVT_BUTTON($self, wxID_OK, \&accept);
    EVT_TEXT_ENTER($self, $self->{combo}, \&accept);
    
    $self->SetSizer($sizer);
    $sizer->SetSizeHints($self);
    
    return $self;
}

sub accept {
    my ($self, $event) = @_;

    if (($self->{chosen_name} = $self->{combo}->GetValue)) {
        if ($self->{chosen_name} !~ /^[^<>:\/\\|?*\"]+$/i) {
            Slic3r::GUI::show_error($self, "The supplied name is not valid; the following characters are not allowed: <>:/\|?*\"");
        } elsif ($self->{chosen_name} eq '- default -') {
            Slic3r::GUI::show_error($self, "The supplied name is not available.");
        } else {
            $self->EndModal(wxID_OK);
        }
    }
}

sub get_name {
    my $self = shift;
    return $self->{chosen_name};
}

package Slic3r::GUI::Tab::Preset;
use Moo;

has 'default'   => (is => 'ro', default => sub { 0 });
has 'external'  => (is => 'ro', default => sub { 0 });
has 'name'      => (is => 'rw', required => 1);
has 'file'      => (is => 'rw');

sub config {
    my ($self, $keys) = @_;
    
    if ($self->default) {
        return Slic3r::Config->new_from_defaults(@$keys);
    } else {
        if (!-e $self->file) {
            Slic3r::GUI::show_error($self, "The selected preset does not exist anymore (" . $self->file . ").");
            return;
        }
        
        # apply preset values on top of defaults
        my $config = Slic3r::Config->new_from_defaults(@$keys);
        my $external_config = Slic3r::Config->load($self->file);
        $config->set($_, $external_config->get($_))
            for grep $external_config->has($_), @$keys;
        
        return $config;
    }
}

1;<|MERGE_RESOLUTION|>--- conflicted
+++ resolved
@@ -1227,15 +1227,12 @@
     
     my $config = $self->{config};
     
-<<<<<<< HEAD
     $self->get_field('serial_speed')->toggle($config->get('serial_port'));
-=======
     if ($config->get('octoprint_host') && eval "use LWP::UserAgent; 1") {
         $self->{octoprint_host_test_btn}->Enable;
     } else {
         $self->{octoprint_host_test_btn}->Disable;
     }
->>>>>>> 9f4f7110
     $self->get_field('octoprint_apikey')->toggle($config->get('octoprint_host'));
     
     my $have_multiple_extruders = $self->{extruders_count} > 1;
