package Slic3r::Print;
use strict;
use warnings;

use File::Basename qw(basename fileparse);
use File::Spec;
use List::Util qw(min max first sum);
use Slic3r::ExtrusionPath ':roles';
use Slic3r::Flow ':roles';
use Slic3r::Geometry qw(X Y Z X1 Y1 X2 Y2 MIN MAX PI scale unscale move_points chained_path
    convex_hull);
use Slic3r::Geometry::Clipper qw(diff_ex union_ex union_pt intersection_ex intersection offset
    offset2 union union_pt_chained JT_ROUND JT_SQUARE);
use Slic3r::Print::State ':steps';

our $status_cb;

sub new {
    # TODO: port PlaceholderParser methods to C++, then its own constructor
    # can call them and no need for this new() method at all
    my ($class) = @_;
    my $self = $class->_new;
    $self->placeholder_parser->apply_env_variables;
    $self->placeholder_parser->update_timestamp;
    return $self;
}

sub set_status_cb {
    my ($class, $cb) = @_;
    $status_cb = $cb;
}

sub status_cb {
    return $status_cb;
}

sub apply_config {
    my ($self, $config) = @_;
    
    $config = $config->clone;
    $config->normalize;
    
    # apply variables to placeholder parser
    $self->placeholder_parser->apply_config($config);
    
    my $invalidated = 0;
    
    # handle changes to print config
    my $print_diff = $self->config->diff($config);
    if (@$print_diff) {
        $self->config->apply_dynamic($config);
        
        $invalidated = 1
            if $self->invalidate_state_by_config_options($print_diff);
    }
    
    # handle changes to object config defaults
    $self->default_object_config->apply_dynamic($config);
    foreach my $object (@{$self->objects}) {
        # we don't assume that $config contains a full ObjectConfig,
        # so we base it on the current print-wise default
        my $new = $self->default_object_config->clone;
        $new->apply_dynamic($config);
        
        # we override the new config with object-specific options
        my $model_object_config = $object->model_object->config->clone;
        $model_object_config->normalize;
        $new->apply_dynamic($model_object_config);
        
        # check whether the new config is different from the current one
        my $diff = $object->config->diff($new);
        if (@$diff) {
            $object->config->apply($new);
            
            $invalidated = 1
                if $self->invalidate_state_by_config_options($diff);
        }
    }
    
    # handle changes to regions config defaults
    $self->default_region_config->apply_dynamic($config);
    
    # All regions now have distinct settings.
    # Check whether applying the new region config defaults we'd get different regions.
    my $rearrange_regions = 0;
    my @other_region_configs = ();
    REGION: foreach my $region_id (0..($self->region_count - 1)) {
        my $region = $self->regions->[$region_id];
        my @this_region_configs = ();
        foreach my $object (@{$self->objects}) {
            foreach my $volume_id (@{ $object->get_region_volumes($region_id) }) {
                my $volume = $object->model_object->volumes->[$volume_id];
                
                my $new = $self->default_region_config->clone;
                {
                    my $model_object_config = $object->model_object->config->clone;
                    $model_object_config->normalize;
                    $new->apply_dynamic($model_object_config);
                }
                if (defined $volume->material_id) {
                    my $material_config = $object->model_object->model->get_material($volume->material_id)->config->clone;
                    $material_config->normalize;
                    $new->apply_dynamic($material_config);
                }
                if (defined first { !$_->equals($new) } @this_region_configs) {
                    # if the new config for this volume differs from the other
                    # volume configs currently associated to this region, it means
                    # the region subdivision does not make sense anymore
                    $rearrange_regions = 1;
                    last REGION;
                }
                push @this_region_configs, $new;
                
                if (defined first { $_->equals($new) } @other_region_configs) {
                    # if the new config for this volume equals any of the other
                    # volume configs that are not currently associated to this
                    # region, it means the region subdivision does not make
                    # sense anymore
                    $rearrange_regions = 1;
                    last REGION;
                }
                
                # if we're here and the new region config is different from the old
                # one, we need to apply the new config and invalidate all objects
                # (possible optimization: only invalidate objects using this region)
                my $region_config_diff = $region->config->diff($new);
                if (@$region_config_diff) {
                    $region->config->apply($new);
                    foreach my $o (@{$self->objects}) {
                        $invalidated = 1
                            if $o->invalidate_state_by_config_options($region_config_diff);
                    }
                }
            }
        }
        push @other_region_configs, @this_region_configs;
    }
    
    if ($rearrange_regions) {
        # the current subdivision of regions does not make sense anymore.
        # we need to remove all objects and re-add them
        my @model_objects = map $_->model_object, @{$self->objects};
        $self->clear_objects;
        $self->add_model_object($_) for @model_objects;
        $invalidated = 1;
    }
    
    return $invalidated;
}

sub has_support_material {
    my $self = shift;
    return (first { $_->config->support_material } @{$self->objects})
        || (first { $_->config->raft_layers > 0 } @{$self->objects})
        || (first { $_->config->support_material_enforce_layers > 0 } @{$self->objects});
}

# caller is responsible for supplying models whose objects don't collide
# and have explicit instance positions
sub add_model_object {
    my $self = shift;
    my ($object, $obj_idx) = @_;
    
    my $object_config = $object->config->clone;
    $object_config->normalize;

    # initialize print object and store it at the given position
    my $o;
    if (defined $obj_idx) {
        $o = $self->set_new_object($obj_idx, $object, $object->bounding_box);
    } else {
        $o = $self->add_object($object, $object->bounding_box);
    }

    $o->set_copies([ map Slic3r::Point->new_scale(@{ $_->offset }), @{ $object->instances } ]);
    $o->set_layer_height_ranges($object->layer_height_ranges);

    # TODO: translate _trigger_copies to C++, then this can be done by
        # PrintObject constructor
    $o->_trigger_copies;

    foreach my $volume_id (0..$#{$object->volumes}) {
        my $volume = $object->volumes->[$volume_id];
        
        # get the config applied to this volume: start from our global defaults
        my $config = Slic3r::Config::PrintRegion->new;
        $config->apply($self->default_region_config);
        
        # override the defaults with per-object config and then with per-material config
        $config->apply_dynamic($object_config);
        
        if (defined $volume->material_id) {
            my $material_config = $volume->material->config->clone;
            $material_config->normalize;
            $config->apply_dynamic($material_config);
        }
        
        # find an existing print region with the same config
        my $region_id;
        foreach my $i (0..($self->region_count - 1)) {
            my $region = $self->regions->[$i];
            if ($config->equals($region->config)) {
                $region_id = $i;
                last;
            }
        }
        
        # if no region exists with the same config, create a new one
        if (!defined $region_id) {
            my $r = $self->add_region();
            $r->config->apply($config);
            $region_id = $self->region_count - 1;
        }
        
        # assign volume to region
        $o->add_region_volume($region_id, $volume_id);
    }

    # apply config to print object
    $o->config->apply($self->default_object_config);
    $o->config->apply_dynamic($object_config);
}

sub reload_object {
    my ($self, $obj_idx) = @_;
    
    # TODO: this method should check whether the per-object config and per-material configs
    # have changed in such a way that regions need to be rearranged or we can just apply
    # the diff and invalidate something.  Same logic as apply_config()
    # For now we just re-add all objects since we haven't implemented this incremental logic yet.
    # This should also check whether object volumes (parts) have changed.
    
    my @models_objects = map $_->model_object, @{$self->objects};
    $self->clear_objects;
    $self->add_model_object($_) for @models_objects;
}

sub validate {
    my $self = shift;
    
    if ($self->config->complete_objects) {
        # check horizontal clearance
        {
            my @a = ();
            foreach my $object (@{$self->objects}) {
                # get convex hulls of all meshes assigned to this print object
                my @mesh_convex_hulls = map $object->model_object->volumes->[$_]->mesh->convex_hull,
                    map @$_,
                    grep defined $_,
                    @{$object->region_volumes};
                
                # make a single convex hull for all of them
                my $convex_hull = convex_hull([ map @$_, @mesh_convex_hulls ]);
                
                # apply the same transformations we apply to the actual meshes when slicing them
                $object->model_object->instances->[0]->transform_polygon($convex_hull, 1);
        
                # align object to Z = 0 and apply XY shift
                $convex_hull->translate(@{$object->_copies_shift});
                
                # grow convex hull with the clearance margin
                ($convex_hull) = @{offset([$convex_hull], scale $self->config->extruder_clearance_radius / 2, 1, JT_ROUND, scale(0.1))};
                
                # now we need that no instance of $convex_hull does not intersect any of the previously checked object instances
                for my $copy (@{$object->_shifted_copies}) {
                    my $p = $convex_hull->clone;
                    
                    $p->translate(@$copy);
                    if (@{ intersection(\@a, [$p]) }) {
                        die "Some objects are too close; your extruder will collide with them.\n";
                    }
                    @a = @{union([@a, $p])};
                }
            }
        }
        
        # check vertical clearance
        {
            my @object_height = ();
            foreach my $object (@{$self->objects}) {
                my $height = $object->size->z;
                push @object_height, $height for @{$object->copies};
            }
            @object_height = sort { $a <=> $b } @object_height;
            # ignore the tallest *copy* (this is why we repeat height for all of them):
            # it will be printed as last one so its height doesn't matter
            pop @object_height;
            if (@object_height && max(@object_height) > scale $self->config->extruder_clearance_height) {
                die "Some objects are too tall and cannot be printed without extruder collisions.\n";
            }
        }
    }
    
    if ($self->config->spiral_vase) {
        if ((map @{$_->copies}, @{$self->objects}) > 1) {
            die "The Spiral Vase option can only be used when printing a single object.\n";
        }
        if (@{$self->regions} > 1) {
            die "The Spiral Vase option can only be used when printing single material objects.\n";
        }
    }
}

# 0-based indices of used extruders
sub extruders {
    my ($self) = @_;
    
    # initialize all extruder(s) we need
    my @used_extruders = ();
    foreach my $region (@{$self->regions}) {
        push @used_extruders,
            map $region->config->get("${_}_extruder")-1,
            qw(perimeter infill);
    }
    foreach my $object (@{$self->objects}) {
        push @used_extruders,
            map $object->config->get("${_}_extruder")-1,
            qw(support_material support_material_interface);
    }
    
    my %h = map { $_ => 1 } @used_extruders;
    return [ sort keys %h ];
}

sub init_extruders {
    my $self = shift;
    
    return if $self->step_done(STEP_INIT_EXTRUDERS);
    $self->set_step_started(STEP_INIT_EXTRUDERS);
    
    # enforce tall skirt if using ooze_prevention
    # FIXME: this is not idempotent (i.e. switching ooze_prevention off will not revert skirt settings)
    if ($self->config->ooze_prevention && @{$self->extruders} > 1) {
        $self->config->set('skirt_height', -1);
        $self->config->set('skirts', 1) if $self->config->skirts == 0;
    }
    
    $self->set_step_done(STEP_INIT_EXTRUDERS);
}

# this value is not supposed to be compared with $layer->id
# since they have different semantics
sub total_layer_count {
    my $self = shift;
    return max(map $_->total_layer_count, @{$self->objects});
}

sub regions_count {
    my $self = shift;
    return scalar @{$self->regions};
}

sub bounding_box {
    my $self = shift;
    
    my @points = ();
    foreach my $object (@{$self->objects}) {
        foreach my $copy (@{$object->_shifted_copies}) {
            push @points,
                [ $copy->[X], $copy->[Y] ],
                [ $copy->[X] + $object->size->[X], $copy->[Y] + $object->size->[Y] ];
        }
    }
    return Slic3r::Geometry::BoundingBox->new_from_points([ map Slic3r::Point->new(@$_), @points ]);
}

sub size {
    my $self = shift;
    return $self->bounding_box->size;
}

sub _simplify_slices {
    my $self = shift;
    my ($distance) = @_;
    
    foreach my $layer (map @{$_->layers}, @{$self->objects}) {
        $layer->slices->simplify($distance);
        $_->slices->simplify($distance) for @{$layer->regions};
    }
}

sub process {
    my ($self) = @_;
    
<<<<<<< HEAD
    $_->make_perimeters for @{$self->objects};
    $_->infill for @{$self->objects};
    $_->generate_support_material for @{$self->objects};
    $self->make_skirt;
    $self->make_brim;  # must come after make_skirt
=======
    my $status_cb = $self->status_cb // sub {};
    
    my $print_step = sub {
        my ($step, $cb) = @_;
        if (!$self->step_done($step)) {
            $self->set_step_started($step);
            $cb->();
            $self->set_step_done($step);
        }
    };
    my $object_step = sub {
        my ($step, $cb) = @_;
        for my $obj_idx (0..($self->object_count - 1)) {
            my $object = $self->objects->[$obj_idx];
            if (!$object->step_done($step)) {
                $object->set_step_started($step);
                $cb->($obj_idx);
                $object->set_step_done($step);
            }
        }
    };
    
    # STEP_INIT_EXTRUDERS
    $print_step->(STEP_INIT_EXTRUDERS, sub {
        $self->init_extruders;
    });
    
    # STEP_SLICE
    # skein the STL into layers
    # each layer has surfaces with holes
    $status_cb->(10, "Processing triangulated mesh");
    $object_step->(STEP_SLICE, sub {
        $self->objects->[$_[0]]->slice;
    });
    
    die "No layers were detected. You might want to repair your STL file(s) or check their size and retry.\n"
        if !grep @{$_->layers}, @{$self->objects};
    
    # make perimeters
    # this will add a set of extrusion loops to each layer
    # as well as generate infill boundaries
    $status_cb->(20, "Generating perimeters");
    $object_step->(STEP_PERIMETERS, sub {
        $self->objects->[$_[0]]->make_perimeters;
    });
    
    $status_cb->(30, "Preparing infill");
    $object_step->(STEP_PREPARE_INFILL, sub {
        my $object = $self->objects->[$_[0]];
        
        # this will assign a type (top/bottom/internal) to $layerm->slices
        # and transform $layerm->fill_surfaces from expolygon 
        # to typed top/bottom/internal surfaces;
        $object->detect_surfaces_type;
    
        # decide what surfaces are to be filled
        $_->prepare_fill_surfaces for map @{$_->regions}, @{$object->layers};
    
        # this will detect bridges and reverse bridges
        # and rearrange top/bottom/internal surfaces
        $object->process_external_surfaces;
    
        # detect which fill surfaces are near external layers
        # they will be split in internal and internal-solid surfaces
        $object->discover_horizontal_shells;
        $object->clip_fill_surfaces;
        
        # the following step needs to be done before combination because it may need
        # to remove only half of the combined infill
        $object->bridge_over_infill;
    
        # combine fill surfaces to honor the "infill every N layers" option
        $object->combine_infill;
    });
    
    # this will generate extrusion paths for each layer
    $status_cb->(70, "Infilling layers");
    $object_step->(STEP_INFILL, sub {
        my $object = $self->objects->[$_[0]];
        
        Slic3r::parallelize(
            threads => $self->config->threads,
            items => sub {
                my @items = ();  # [layer_id, region_id]
                for my $region_id (0 .. ($self->regions_count-1)) {
                    push @items, map [$_, $region_id], 0..($object->layer_count - 1);
                }
                @items;
            },
            thread_cb => sub {
                my $q = shift;
                while (defined (my $obj_layer = $q->dequeue)) {
                    my ($i, $region_id) = @$obj_layer;
                    my $layerm = $object->get_layer($i)->regions->[$region_id];
                    $layerm->fills->clear;
                    $layerm->fills->append( $object->fill_maker->make_fill($layerm) );
                }
            },
            collect_cb => sub {},
            no_threads_cb => sub {
                foreach my $layerm (map @{$_->regions}, @{$object->layers}) {
                    $layerm->fills->clear;
                    $layerm->fills->append($object->fill_maker->make_fill($layerm));
                }
            },
        );
    
        ### we could free memory now, but this would make this step not idempotent
        ### $_->fill_surfaces->clear for map @{$_->regions}, @{$object->layers};
    });
    
    # generate support material
    $status_cb->(85, "Generating support material") if $self->has_support_material;
    $object_step->(STEP_SUPPORTMATERIAL, sub {
        $self->objects->[$_[0]]->generate_support_material;
    });
    
    # make skirt
    $status_cb->(88, "Generating skirt/brim");
    $print_step->(STEP_SKIRT, sub {
        $self->make_skirt;
    });
    $print_step->(STEP_BRIM, sub {
        $self->make_brim;  # must come after make_skirt
    });
>>>>>>> a168973b
    
    # time to make some statistics
    if (0) {
        eval "use Devel::Size";
        print  "MEMORY USAGE:\n";
        printf "  meshes        = %.1fMb\n", List::Util::sum(map Devel::Size::total_size($_->meshes), @{$self->objects})/1024/1024;
        printf "  layer slices  = %.1fMb\n", List::Util::sum(map Devel::Size::total_size($_->slices), map @{$_->layers}, @{$self->objects})/1024/1024;
        printf "  region slices = %.1fMb\n", List::Util::sum(map Devel::Size::total_size($_->slices), map @{$_->regions}, map @{$_->layers}, @{$self->objects})/1024/1024;
        printf "  perimeters    = %.1fMb\n", List::Util::sum(map Devel::Size::total_size($_->perimeters), map @{$_->regions}, map @{$_->layers}, @{$self->objects})/1024/1024;
        printf "  fills         = %.1fMb\n", List::Util::sum(map Devel::Size::total_size($_->fills), map @{$_->regions}, map @{$_->layers}, @{$self->objects})/1024/1024;
        printf "  print object  = %.1fMb\n", Devel::Size::total_size($self)/1024/1024;
    }
    if (0) {
        eval "use Slic3r::Test::SectionCut";
        Slic3r::Test::SectionCut->new(print => $self)->export_svg("section_cut.svg");
    }
}

sub export_gcode {
    my $self = shift;
    my %params = @_;
    
    # prerequisites
    $self->process;
    
    # output everything to a G-code file
    my $output_file = $self->expanded_output_filepath($params{output_file});
    $self->status_cb->(90, "Exporting G-code" . ($output_file ? " to $output_file" : ""));
    $self->write_gcode($params{output_fh} || $output_file);
    
    # run post-processing scripts
    if (@{$self->config->post_process}) {
        $self->status_cb->(95, "Running post-processing scripts");
        $self->config->setenv;
        for (@{$self->config->post_process}) {
            Slic3r::debugf "  '%s' '%s'\n", $_, $output_file;
            system($_, $output_file);
        }
    }
}

sub export_svg {
    my $self = shift;
    my %params = @_;
    
    # is this needed?
    $self->init_extruders;
    
    $_->slice for @{$self->objects};
    
    my $fh = $params{output_fh};
    if (!$fh) {
        my $output_file = $self->expanded_output_filepath($params{output_file});
        $output_file =~ s/\.gcode$/.svg/i;
        Slic3r::open(\$fh, ">", $output_file) or die "Failed to open $output_file for writing\n";
        print "Exporting to $output_file..." unless $params{quiet};
    }
    
    my $print_size = $self->size;
    print $fh sprintf <<"EOF", unscale($print_size->[X]), unscale($print_size->[Y]);
<?xml version="1.0" encoding="UTF-8" standalone="yes"?>
<!DOCTYPE svg PUBLIC "-//W3C//DTD SVG 1.0//EN" "http://www.w3.org/TR/2001/REC-SVG-20010904/DTD/svg10.dtd">
<svg width="%s" height="%s" xmlns="http://www.w3.org/2000/svg" xmlns:svg="http://www.w3.org/2000/svg" xmlns:xlink="http://www.w3.org/1999/xlink" xmlns:slic3r="http://slic3r.org/namespaces/slic3r">
  <!-- 
  Generated using Slic3r $Slic3r::VERSION
  http://slic3r.org/
   -->
EOF
    
    my $print_polygon = sub {
        my ($polygon, $type) = @_;
        printf $fh qq{    <polygon slic3r:type="%s" points="%s" style="fill: %s" />\n},
            $type, (join ' ', map { join ',', map unscale $_, @$_ } @$polygon),
            ($type eq 'contour' ? 'white' : 'black');
    };
    
    my @layers = sort { $a->print_z <=> $b->print_z }
        map { @{$_->layers}, @{$_->support_layers} }
        @{$self->objects};
    
    my $layer_id = -1;
    my @previous_layer_slices = ();
    for my $layer (@layers) {
        $layer_id++;
        # TODO: remove slic3r:z for raft layers
        printf $fh qq{  <g id="layer%d" slic3r:z="%s">\n}, $layer_id, unscale($layer->slice_z);
        
        my @current_layer_slices = ();
        # sort slices so that the outermost ones come first
        my @slices = sort { $a->contour->contains_point($b->contour->[0]) ? 0 : 1 } @{$layer->slices};
        foreach my $copy (@{$layer->object->copies}) {
            foreach my $slice (@slices) {
                my $expolygon = $slice->clone;
                $expolygon->translate(@$copy);
                $print_polygon->($expolygon->contour, 'contour');
                $print_polygon->($_, 'hole') for @{$expolygon->holes};
                push @current_layer_slices, $expolygon;
            }
        }
        # generate support material
        if ($self->has_support_material && $layer->id > 0) {
            my (@supported_slices, @unsupported_slices) = ();
            foreach my $expolygon (@current_layer_slices) {
                my $intersection = intersection_ex(
                    [ map @$_, @previous_layer_slices ],
                    $expolygon,
                );
                @$intersection
                    ? push @supported_slices, $expolygon
                    : push @unsupported_slices, $expolygon;
            }
            my @supported_points = map @$_, @$_, @supported_slices;
            foreach my $expolygon (@unsupported_slices) {
                # look for the nearest point to this island among all
                # supported points
                my $contour = $expolygon->contour;
                my $support_point = $contour->first_point->nearest_point(\@supported_points)
                    or next;
                my $anchor_point = $support_point->nearest_point([ @$contour ]);
                printf $fh qq{    <line x1="%s" y1="%s" x2="%s" y2="%s" style="stroke-width: 2; stroke: white" />\n},
                    map @$_, $support_point, $anchor_point;
            }
        }
        print $fh qq{  </g>\n};
        @previous_layer_slices = @current_layer_slices;
    }
    
    print $fh "</svg>\n";
    close $fh;
    print "Done.\n" unless $params{quiet};
}

sub make_skirt {
    my $self = shift;
    
    # prerequisites
    $_->make_perimeters for @{$self->objects};
    $_->infill for @{$self->objects};
    $_->generate_support_material for @{$self->objects};
    
    return if $self->step_done(STEP_SKIRT);
    $self->set_step_started(STEP_SKIRT);
    
    # since this method must be idempotent, we clear skirt paths *before*
    # checking whether we need to generate them
    $self->skirt->clear;
    
    if ($self->config->skirts == 0
        && (!$self->config->ooze_prevention || @{$self->extruders} == 1)) {
        $self->set_step_done(STEP_SKIRT);
        return;
    }
    $self->status_cb->(88, "Generating skirt");
    
    # First off we need to decide how tall the skirt must be.
    # The skirt_height option from config is expressed in layers, but our
    # object might have different layer heights, so we need to find the print_z
    # of the highest layer involved.
    # Note that unless skirt_height == -1 (which means it's printed on all layers)
    # the actual skirt might not reach this $skirt_height_z value since the print
    # order of objects on each layer is not guaranteed and will not generally
    # include the thickest object first. It is just guaranteed that a skirt is
    # prepended to the first 'n' layers (with 'n' = skirt_height).
    # $skirt_height_z in this case is the highest possible skirt height for safety.
    my $skirt_height_z = -1;
    foreach my $object (@{$self->objects}) {
        my $skirt_height = ($self->config->skirt_height == -1)
            ? scalar(@{$object->layers})
            : min($self->config->skirt_height, scalar(@{$object->layers}));
        
        my $highest_layer = $object->get_layer($skirt_height - 1);
        $skirt_height_z = max($skirt_height_z, $highest_layer->print_z);
    }
    
    # collect points from all layers contained in skirt height
    my @points = ();
    foreach my $object (@{$self->objects}) {
        my @object_points = ();
        
        # get object layers up to $skirt_height_z
        foreach my $layer (@{$object->layers}) {
            last if $layer->print_z > $skirt_height_z;
            push @object_points, map @$_, map @$_, @{$layer->slices};
        }
        
        # get support layers up to $skirt_height_z
        foreach my $layer (@{$object->support_layers}) {
            last if $layer->print_z > $skirt_height_z;
            push @object_points, map @{$_->polyline}, @{$layer->support_fills} if $layer->support_fills;
            push @object_points, map @{$_->polyline}, @{$layer->support_interface_fills} if $layer->support_interface_fills;
        }
        
        # repeat points for each object copy
        foreach my $copy (@{$object->_shifted_copies}) {
            my @copy_points = map $_->clone, @object_points;
            $_->translate(@$copy) for @copy_points;
            push @points, @copy_points;
        }
    }
    return if @points < 3;  # at least three points required for a convex hull
    
    # find out convex hull
    my $convex_hull = convex_hull(\@points);
    
    my @extruded_length = ();  # for each extruder
    
    # skirt may be printed on several layers, having distinct layer heights,
    # but loops must be aligned so can't vary width/spacing
    # TODO: use each extruder's own flow
    my $first_layer_height = $self->objects->[0]->config->get_value('first_layer_height');
    my $flow = Slic3r::Flow->new_from_width(
        width               => ($self->config->first_layer_extrusion_width || $self->regions->[0]->config->perimeter_extrusion_width),
        role                => FLOW_ROLE_PERIMETER,
        nozzle_diameter     => $self->config->nozzle_diameter->[0],
        layer_height        => $first_layer_height,
        bridge_flow_ratio   => 0,
    );
    my $spacing = $flow->spacing;
    my $mm3_per_mm = $flow->mm3_per_mm;
    
    my @extruders_e_per_mm = ();
    my $extruder_idx = 0;
    
    # draw outlines from outside to inside
    # loop while we have less skirts than required or any extruder hasn't reached the min length if any
    my $distance = scale $self->config->skirt_distance;
    for (my $i = $self->config->skirts; $i > 0; $i--) {
        $distance += scale $spacing;
        my $loop = offset([$convex_hull], $distance, 1, JT_ROUND, scale(0.1))->[0];
        $self->skirt->append(Slic3r::ExtrusionLoop->new_from_paths(
            Slic3r::ExtrusionPath->new(
                polyline        => Slic3r::Polygon->new(@$loop)->split_at_first_point,
                role            => EXTR_ROLE_SKIRT,
                mm3_per_mm      => $mm3_per_mm,
                width           => $flow->width,
                height          => $first_layer_height,
            ),
        ));
        
        if ($self->config->min_skirt_length > 0) {
            $extruded_length[$extruder_idx] ||= 0;
            if (!$extruders_e_per_mm[$extruder_idx]) {
                my $extruder = Slic3r::Extruder->new($extruder_idx, $self->config);
                $extruders_e_per_mm[$extruder_idx] = $extruder->e_per_mm($mm3_per_mm);
            }
            $extruded_length[$extruder_idx] += unscale $loop->length * $extruders_e_per_mm[$extruder_idx];
            $i++ if defined first { ($extruded_length[$_] // 0) < $self->config->min_skirt_length } 0 .. $#{$self->extruders};
            if ($extruded_length[$extruder_idx] >= $self->config->min_skirt_length) {
                if ($extruder_idx < $#{$self->extruders}) {
                    $extruder_idx++;
                    next;
                }
            }
        }
    }
    
    $self->skirt->reverse;
    
    $self->set_step_done(STEP_SKIRT);
}

sub make_brim {
    my $self = shift;
    
    # prerequisites
    $_->make_perimeters for @{$self->objects};
    $_->infill for @{$self->objects};
    $_->generate_support_material for @{$self->objects};
    $self->make_skirt;
    
    return if $self->step_done(STEP_BRIM);
    $self->set_step_started(STEP_BRIM);
    
    # since this method must be idempotent, we clear brim paths *before*
    # checking whether we need to generate them
    $self->brim->clear;
    
    if ($self->config->brim_width == 0) {
        $self->set_step_done(STEP_BRIM);
        return;
    }
    $self->status_cb->(88, "Generating brim");
    
    # brim is only printed on first layer and uses support material extruder
    my $first_layer_height = $self->objects->[0]->config->get_abs_value('first_layer_height');
    my $flow = Slic3r::Flow->new_from_width(
        width               => ($self->config->first_layer_extrusion_width || $self->regions->[0]->config->perimeter_extrusion_width),
        role                => FLOW_ROLE_PERIMETER,
        nozzle_diameter     => $self->config->get_at('nozzle_diameter', $self->objects->[0]->config->support_material_extruder-1),
        layer_height        => $first_layer_height,
        bridge_flow_ratio   => 0,
    );
    my $mm3_per_mm = $flow->mm3_per_mm;
    
    my $grow_distance = $flow->scaled_width / 2;
    my @islands = (); # array of polygons
    foreach my $obj_idx (0 .. ($self->object_count - 1)) {
        my $object = $self->objects->[$obj_idx];
        my $layer0 = $object->get_layer(0);
        my @object_islands = (
            (map $_->contour, @{$layer0->slices}),
        );
        if (@{ $object->support_layers }) {
            my $support_layer0 = $object->support_layers->[0];
            push @object_islands,
                (map @{$_->polyline->grow($grow_distance)}, @{$support_layer0->support_fills})
                if $support_layer0->support_fills;
            push @object_islands,
                (map @{$_->polyline->grow($grow_distance)}, @{$support_layer0->support_interface_fills})
                if $support_layer0->support_interface_fills;
        }
        foreach my $copy (@{$object->_shifted_copies}) {
            push @islands, map { $_->translate(@$copy); $_ } map $_->clone, @object_islands;
        }
    }
    
    # if brim touches skirt, make it around skirt too
    # TODO: calculate actual skirt width (using each extruder's flow in multi-extruder setups)
    if ($self->config->skirt_distance + (($self->config->skirts - 1) * $flow->spacing) <= $self->config->brim_width) {
        push @islands, map @{$_->polygon->split_at_first_point->grow($grow_distance)}, @{$self->skirt};
    }
    
    my @loops = ();
    my $num_loops = sprintf "%.0f", $self->config->brim_width / $flow->width;
    for my $i (reverse 1 .. $num_loops) {
        # JT_SQUARE ensures no vertex is outside the given offset distance
        # -0.5 because islands are not represented by their centerlines
        # (first offset more, then step back - reverse order than the one used for 
        # perimeters because here we're offsetting outwards)
        push @loops, @{offset2(\@islands, ($i + 0.5) * $flow->scaled_spacing, -1.0 * $flow->scaled_spacing, 100000, JT_SQUARE)};
    }
    
    $self->brim->append(map Slic3r::ExtrusionLoop->new_from_paths(
        Slic3r::ExtrusionPath->new(
            polyline        => Slic3r::Polygon->new(@$_)->split_at_first_point,
            role            => EXTR_ROLE_SKIRT,
            mm3_per_mm      => $mm3_per_mm,
            width           => $flow->width,
            height          => $first_layer_height,
        ),
    ), reverse @{union_pt_chained(\@loops)});
    
    $self->set_step_done(STEP_BRIM);
}

sub write_gcode {
    my $self = shift;
    my ($file) = @_;
    
    # open output gcode file if we weren't supplied a file-handle
    my $fh;
    if (ref $file eq 'IO::Scalar') {
        $fh = $file;
    } else {
        Slic3r::open(\$fh, ">", $file)
            or die "Failed to open $file for writing\n";
        
        # enable UTF-8 output since user might have entered Unicode characters in fields like notes
        binmode $fh, ':utf8';
    }
    
    
    # write some information
    my @lt = localtime;
    printf $fh "; generated by Slic3r $Slic3r::VERSION on %04d-%02d-%02d at %02d:%02d:%02d\n\n",
        $lt[5] + 1900, $lt[4]+1, $lt[3], $lt[2], $lt[1], $lt[0];

    print $fh "; $_\n" foreach split /\R/, $self->config->notes;
    print $fh "\n" if $self->config->notes;
    
    my $first_object = $self->objects->[0];
    my $layer_height = $first_object->config->layer_height;
    for my $region_id (0..$#{$self->regions}) {
        printf $fh "; external perimeters extrusion width = %.2fmm\n",
            $self->regions->[$region_id]->flow(FLOW_ROLE_EXTERNAL_PERIMETER, $layer_height, 0, 0, undef, $first_object)->width;
        printf $fh "; perimeters extrusion width = %.2fmm\n",
            $self->regions->[$region_id]->flow(FLOW_ROLE_PERIMETER, $layer_height, 0, 0, undef, $first_object)->width;
        printf $fh "; infill extrusion width = %.2fmm\n",
            $self->regions->[$region_id]->flow(FLOW_ROLE_INFILL, $layer_height, 0, 0, undef, $first_object)->width;
        printf $fh "; solid infill extrusion width = %.2fmm\n",
            $self->regions->[$region_id]->flow(FLOW_ROLE_SOLID_INFILL, $layer_height, 0, 0, undef, $first_object)->width;
        printf $fh "; top infill extrusion width = %.2fmm\n",
            $self->regions->[$region_id]->flow(FLOW_ROLE_TOP_SOLID_INFILL, $layer_height, 0, 0, undef, $first_object)->width;
        printf $fh "; support material extrusion width = %.2fmm\n",
            $self->objects->[0]->support_material_flow->width
            if $self->has_support_material;
        printf $fh "; first layer extrusion width = %.2fmm\n",
            $self->regions->[$region_id]->flow(FLOW_ROLE_PERIMETER, $layer_height, 0, 1, undef, $self->objects->[0])->width
            if $self->regions->[$region_id]->config->first_layer_extrusion_width;
        print  $fh "\n";
    }
    
    # prepare the helper object for replacing placeholders in custom G-code and output filename
    $self->placeholder_parser->update_timestamp;
    
    # estimate the total number of layer changes
    # TODO: only do this when M73 is enabled
    my $layer_count;
    if ($self->config->complete_objects) {
        $layer_count = sum(map { $_->total_layer_count * @{$_->copies} } @{$self->objects});
    } else {
        # if sequential printing is not enable, all copies of the same object share the same layer change command(s)
        $layer_count = sum(map { $_->total_layer_count } @{$self->objects});
    }
    
    # set up our helper object
    my $gcodegen = Slic3r::GCode->new(
        placeholder_parser  => $self->placeholder_parser,
        layer_count         => $layer_count,
    );
    $gcodegen->config->apply_print_config($self->config);
    $gcodegen->set_extruders($self->extruders, $self->config);
    
    print $fh "G21 ; set units to millimeters\n" if $self->config->gcode_flavor ne 'makerware';
    print $fh $gcodegen->set_fan(0, 1) if $self->config->cooling && $self->config->disable_fan_first_layers;
    
    # set bed temperature
    if ((my $temp = $self->config->first_layer_bed_temperature) && $self->config->start_gcode !~ /M(?:190|140)/i) {
        printf $fh $gcodegen->set_bed_temperature($temp, 1);
    }
    
    # set extruder(s) temperature before and after start G-code
    my $print_first_layer_temperature = sub {
        my ($wait) = @_;
        
        return if $self->config->start_gcode =~ /M(?:109|104)/i;
        for my $t (@{$self->extruders}) {
            my $temp = $self->config->get_at('first_layer_temperature', $t);
            $temp += $self->config->standby_temperature_delta if $self->config->ooze_prevention;
            printf $fh $gcodegen->set_temperature($temp, $wait, $t) if $temp > 0;
        }
    };
    $print_first_layer_temperature->(0);
    printf $fh "%s\n", $gcodegen->placeholder_parser->process($self->config->start_gcode);
    $print_first_layer_temperature->(1);
    
    # set other general things
    print  $fh "G90 ; use absolute coordinates\n" if $self->config->gcode_flavor ne 'makerware';
    if ($self->config->gcode_flavor =~ /^(?:reprap|teacup)$/) {
        printf $fh $gcodegen->reset_e;
        if ($self->config->use_relative_e_distances) {
            print $fh "M83 ; use relative distances for extrusion\n";
        } else {
            print $fh "M82 ; use absolute distances for extrusion\n";
        }
    }
    
    # initialize a motion planner for object-to-object travel moves
    if ($self->config->avoid_crossing_perimeters) {
        my $distance_from_objects = 1;
        # compute the offsetted convex hull for each object and repeat it for each copy.
        my @islands = ();
        foreach my $obj_idx (0 .. ($self->object_count - 1)) {
            my $convex_hull = convex_hull([
                map @{$_->contour}, map @{$_->slices}, @{$self->objects->[$obj_idx]->layers},
            ]);
            # discard layers only containing thin walls (offset would fail on an empty polygon)
            if (@$convex_hull) {
                my $expolygon = Slic3r::ExPolygon->new($convex_hull);
                my @island = @{$expolygon->offset_ex(scale $distance_from_objects, 1, JT_SQUARE)};
                foreach my $copy (@{ $self->objects->[$obj_idx]->_shifted_copies }) {
                    push @islands, map { my $c = $_->clone; $c->translate(@$copy); $c } @island;
                }
            }
        }
        $gcodegen->external_mp(Slic3r::GCode::MotionPlanner->new(
            islands     => union_ex([ map @$_, @islands ]),
            internal    => 0,
        ));
    }
    
    # calculate wiping points if needed
    if ($self->config->ooze_prevention) {
        my @skirt_points = map @$_, map @$_, @{$self->skirt};
        if (@skirt_points) {
            my $outer_skirt = convex_hull(\@skirt_points);
            my @skirts = ();
            foreach my $extruder_id (@{$self->extruders}) {
                push @skirts, my $s = $outer_skirt->clone;
                $s->translate(map scale($_), @{$self->config->get_at('extruder_offset', $extruder_id)});
            }
            my $convex_hull = convex_hull([ map @$_, @skirts ]);
            $gcodegen->standby_points([ map $_->clone, map @$_, map $_->subdivide(scale 10), @{offset([$convex_hull], scale 3)} ]);
        }
    }
    
    # prepare the layer processor
    my $layer_gcode = Slic3r::GCode::Layer->new(
        print       => $self,
        gcodegen    => $gcodegen,
    );
    
    # set initial extruder only after custom start G-code
    print $fh $gcodegen->set_extruder($self->extruders->[0]);
    
    # do all objects for each layer
    if ($self->config->complete_objects) {
        # print objects from the smallest to the tallest to avoid collisions
        # when moving onto next object starting point
        my @obj_idx = sort { $self->objects->[$a]->size->[Z] <=> $self->objects->[$b]->size->[Z] } 0..($self->object_count - 1);
        
        my $finished_objects = 0;
        for my $obj_idx (@obj_idx) {
            my $object = $self->objects->[$obj_idx];
            for my $copy (@{ $self->objects->[$obj_idx]->_shifted_copies }) {
                # move to the origin position for the copy we're going to print.
                # this happens before Z goes down to layer 0 again, so that 
                # no collision happens hopefully.
                if ($finished_objects > 0) {
                    $gcodegen->set_shift(map unscale $copy->[$_], X,Y);
                    print $fh $gcodegen->retract;
                    print $fh $gcodegen->G0($object->_copies_shift->negative, undef, 0, $gcodegen->config->travel_speed*60, 'move to origin position for next object');
                }
                
                my $buffer = Slic3r::GCode::CoolingBuffer->new(
                    config      => $self->config,
                    gcodegen    => $gcodegen,
                );
                
                my @layers = sort { $a->print_z <=> $b->print_z } @{$object->layers}, @{$object->support_layers};
                for my $layer (@layers) {
                    # if we are printing the bottom layer of an object, and we have already finished
                    # another one, set first layer temperatures. this happens before the Z move
                    # is triggered, so machine has more time to reach such temperatures
                    if ($layer->id == 0 && $finished_objects > 0) {
                        printf $fh $gcodegen->set_bed_temperature($self->config->first_layer_bed_temperature),
                            if $self->config->first_layer_bed_temperature;
                        $print_first_layer_temperature->();
                    }
                    print $fh $buffer->append(
                        $layer_gcode->process_layer($layer, [$copy]),
                        $layer->object->ptr,
                        $layer->id,
                        $layer->print_z,
                    );
                }
                print $fh $buffer->flush;
                $finished_objects++;
            }
        }
    } else {
        # order objects using a nearest neighbor search
        my @obj_idx = @{chained_path([ map Slic3r::Point->new(@{$_->_shifted_copies->[0]}), @{$self->objects} ])};
        
        # sort layers by Z
        my %layers = ();  # print_z => [ [layers], [layers], [layers] ]  by obj_idx
        foreach my $obj_idx (0 .. ($self->object_count - 1)) {
            my $object = $self->objects->[$obj_idx];
            foreach my $layer (@{$object->layers}, @{$object->support_layers}) {
                $layers{ $layer->print_z } ||= [];
                $layers{ $layer->print_z }[$obj_idx] ||= [];
                push @{$layers{ $layer->print_z }[$obj_idx]}, $layer;
            }
        }
        
        my $buffer = Slic3r::GCode::CoolingBuffer->new(
            config      => $self->config,
            gcodegen    => $gcodegen,
        );
        foreach my $print_z (sort { $a <=> $b } keys %layers) {
            foreach my $obj_idx (@obj_idx) {
                foreach my $layer (@{ $layers{$print_z}[$obj_idx] // [] }) {
                    print $fh $buffer->append(
                        $layer_gcode->process_layer($layer, $layer->object->_shifted_copies),
                        $layer->object->ptr . ref($layer),  # differentiate $obj_id between normal layers and support layers
                        $layer->id,
                        $layer->print_z,
                    );
                }
            }
        }
        print $fh $buffer->flush;
    }
    
    # write end commands to file
    print $fh $gcodegen->retract if $gcodegen->extruder;  # empty prints don't even set an extruder
    print $fh $gcodegen->set_fan(0);
    printf $fh "%s\n", $gcodegen->placeholder_parser->process($self->config->end_gcode);
    
    $self->total_used_filament(0);
    $self->total_extruded_volume(0);
    foreach my $extruder_id (@{$self->extruders}) {
        my $extruder = $gcodegen->extruders->{$extruder_id};
        # the final retraction doesn't really count as "used filament"
        my $used_filament = $extruder->absolute_E + $extruder->retract_length;
        my $extruded_volume = $extruder->extruded_volume($used_filament);
        
        printf $fh "; filament used = %.1fmm (%.1fcm3)\n",
            $used_filament, $extruded_volume/1000;
        
        $self->total_used_filament($self->total_used_filament + $used_filament);
        $self->total_extruded_volume($self->total_extruded_volume + $extruded_volume);
    }
    
    # append full config
    print $fh "\n";
    foreach my $config ($self->config, $self->default_object_config, $self->default_region_config) {
        foreach my $opt_key (sort @{$config->get_keys}) {
            next if $Slic3r::Config::Options->{$opt_key}{shortcut};
            printf $fh "; %s = %s\n", $opt_key, $config->serialize($opt_key);
        }
    }
    
    # close our gcode file
    close $fh;
}

# this method will return the supplied input file path after expanding its
# format variables with their values
sub expanded_output_filepath {
    my $self = shift;
    my ($path) = @_;
    
    return undef if !@{$self->objects};
    my $input_file = first { defined $_ } map $_->model_object->input_file, @{$self->objects};
    return undef if !defined $input_file;
    
    my $filename = my $filename_base = basename($input_file);
    $filename_base =~ s/\.[^.]+$//;  # without suffix
    my $extra = {
        input_filename      => $filename,
        input_filename_base => $filename_base,
    };
    
    if ($path && -d $path) {
        # if output path is an existing directory, we take that and append
        # the specified filename format
        $path = File::Spec->join($path, $self->config->output_filename_format);
    } elsif (!$path) {
        # if no explicit output file was defined, we take the input
        # file directory and append the specified filename format
        $path = (fileparse($input_file))[1] . $self->config->output_filename_format;
    } else {
        # path is a full path to a file so we use it as it is
    }
    
    # make sure we use an up-to-date timestamp
    $self->placeholder_parser->update_timestamp;
    return $self->placeholder_parser->process($path, $extra);
}

# This method assigns extruders to the volumes having a material
# but not having extruders set in the material config.
sub auto_assign_extruders {
    my ($self, $model_object) = @_;
    
    # only assign extruders if object has more than one volume
    return if @{$model_object->volumes} == 1;
    
    my $extruders = scalar @{ $self->config->nozzle_diameter };
    foreach my $i (0..$#{$model_object->volumes}) {
        my $volume = $model_object->volumes->[$i];
        if (defined $volume->material_id) {
            my $material = $model_object->model->get_material($volume->material_id);
            my $config = $material->config;
            my $extruder_id = $i + 1;
            $config->set_ifndef('extruder', $extruder_id);
        }
    }
}

1;<|MERGE_RESOLUTION|>--- conflicted
+++ resolved
@@ -382,139 +382,11 @@
 sub process {
     my ($self) = @_;
     
-<<<<<<< HEAD
     $_->make_perimeters for @{$self->objects};
     $_->infill for @{$self->objects};
     $_->generate_support_material for @{$self->objects};
     $self->make_skirt;
     $self->make_brim;  # must come after make_skirt
-=======
-    my $status_cb = $self->status_cb // sub {};
-    
-    my $print_step = sub {
-        my ($step, $cb) = @_;
-        if (!$self->step_done($step)) {
-            $self->set_step_started($step);
-            $cb->();
-            $self->set_step_done($step);
-        }
-    };
-    my $object_step = sub {
-        my ($step, $cb) = @_;
-        for my $obj_idx (0..($self->object_count - 1)) {
-            my $object = $self->objects->[$obj_idx];
-            if (!$object->step_done($step)) {
-                $object->set_step_started($step);
-                $cb->($obj_idx);
-                $object->set_step_done($step);
-            }
-        }
-    };
-    
-    # STEP_INIT_EXTRUDERS
-    $print_step->(STEP_INIT_EXTRUDERS, sub {
-        $self->init_extruders;
-    });
-    
-    # STEP_SLICE
-    # skein the STL into layers
-    # each layer has surfaces with holes
-    $status_cb->(10, "Processing triangulated mesh");
-    $object_step->(STEP_SLICE, sub {
-        $self->objects->[$_[0]]->slice;
-    });
-    
-    die "No layers were detected. You might want to repair your STL file(s) or check their size and retry.\n"
-        if !grep @{$_->layers}, @{$self->objects};
-    
-    # make perimeters
-    # this will add a set of extrusion loops to each layer
-    # as well as generate infill boundaries
-    $status_cb->(20, "Generating perimeters");
-    $object_step->(STEP_PERIMETERS, sub {
-        $self->objects->[$_[0]]->make_perimeters;
-    });
-    
-    $status_cb->(30, "Preparing infill");
-    $object_step->(STEP_PREPARE_INFILL, sub {
-        my $object = $self->objects->[$_[0]];
-        
-        # this will assign a type (top/bottom/internal) to $layerm->slices
-        # and transform $layerm->fill_surfaces from expolygon 
-        # to typed top/bottom/internal surfaces;
-        $object->detect_surfaces_type;
-    
-        # decide what surfaces are to be filled
-        $_->prepare_fill_surfaces for map @{$_->regions}, @{$object->layers};
-    
-        # this will detect bridges and reverse bridges
-        # and rearrange top/bottom/internal surfaces
-        $object->process_external_surfaces;
-    
-        # detect which fill surfaces are near external layers
-        # they will be split in internal and internal-solid surfaces
-        $object->discover_horizontal_shells;
-        $object->clip_fill_surfaces;
-        
-        # the following step needs to be done before combination because it may need
-        # to remove only half of the combined infill
-        $object->bridge_over_infill;
-    
-        # combine fill surfaces to honor the "infill every N layers" option
-        $object->combine_infill;
-    });
-    
-    # this will generate extrusion paths for each layer
-    $status_cb->(70, "Infilling layers");
-    $object_step->(STEP_INFILL, sub {
-        my $object = $self->objects->[$_[0]];
-        
-        Slic3r::parallelize(
-            threads => $self->config->threads,
-            items => sub {
-                my @items = ();  # [layer_id, region_id]
-                for my $region_id (0 .. ($self->regions_count-1)) {
-                    push @items, map [$_, $region_id], 0..($object->layer_count - 1);
-                }
-                @items;
-            },
-            thread_cb => sub {
-                my $q = shift;
-                while (defined (my $obj_layer = $q->dequeue)) {
-                    my ($i, $region_id) = @$obj_layer;
-                    my $layerm = $object->get_layer($i)->regions->[$region_id];
-                    $layerm->fills->clear;
-                    $layerm->fills->append( $object->fill_maker->make_fill($layerm) );
-                }
-            },
-            collect_cb => sub {},
-            no_threads_cb => sub {
-                foreach my $layerm (map @{$_->regions}, @{$object->layers}) {
-                    $layerm->fills->clear;
-                    $layerm->fills->append($object->fill_maker->make_fill($layerm));
-                }
-            },
-        );
-    
-        ### we could free memory now, but this would make this step not idempotent
-        ### $_->fill_surfaces->clear for map @{$_->regions}, @{$object->layers};
-    });
-    
-    # generate support material
-    $status_cb->(85, "Generating support material") if $self->has_support_material;
-    $object_step->(STEP_SUPPORTMATERIAL, sub {
-        $self->objects->[$_[0]]->generate_support_material;
-    });
-    
-    # make skirt
-    $status_cb->(88, "Generating skirt/brim");
-    $print_step->(STEP_SKIRT, sub {
-        $self->make_skirt;
-    });
-    $print_step->(STEP_BRIM, sub {
-        $self->make_brim;  # must come after make_skirt
-    });
->>>>>>> a168973b
     
     # time to make some statistics
     if (0) {
