--- conflicted
+++ resolved
@@ -591,7 +591,7 @@
     return (this->layer_height_texture.get() == nullptr) ? 0.0 : double(this->layer_height_texture->cells - 1) / (double(this->layer_height_texture->width) * this->layer_height_texture_data.print_object->model_object()->bounding_box().max(2));
 }
 
-void GLVolume::generate_layer_height_texture(PrintObject *print_object, bool force)
+void GLVolume::generate_layer_height_texture(const PrintObject *print_object, bool force)
 {
     LayersTexture *tex = this->layer_height_texture.get();
     if (tex == nullptr)
@@ -599,7 +599,7 @@
 		return;
 
 	// Always try to update the layer height profile.
-	bool update = print_object->update_layer_height_profile(print_object->model_object()->layer_height_profile) || force;
+	bool update = print_object->update_layer_height_profile(const_cast<ModelObject*>(print_object->model_object())->layer_height_profile) || force;
 	// Update if the layer height profile was changed, or when the texture is not valid.
 	if (! update && ! tex->data.empty() && tex->cells > 0)
         // Texture is valid, don't update.
@@ -940,10 +940,6 @@
 
     for (GLVolume* volume : volumes)
     {
-<<<<<<< HEAD
-        for (coordf_t z : vol->print_zs)
-            print_zs.emplace_back((double)round(z * 100000.0f) / 100000.0f);
-=======
         if ((volume == nullptr) || volume->is_modifier || volume->is_wipe_tower)
             continue;
 
@@ -959,7 +955,6 @@
                 volume->color[i] = (float)color.rgb[i] * inv_255;
             }
         }
->>>>>>> a97df555
     }
 }
 
@@ -981,9 +976,6 @@
     }
 }
 
-<<<<<<< HEAD
-    sort_remove_duplicates(print_zs);
-=======
 std::vector<double> GLVolumeCollection::get_current_print_zs(bool active_only) const
 {
     // Collect layer top positions of all volumes.
@@ -994,7 +986,6 @@
             append(print_zs, vol->print_zs);
     }
     std::sort(print_zs.begin(), print_zs.end());
->>>>>>> a97df555
 
     // Replace intervals of layers with similar top positions with their average value.
     int n = int(print_zs.size());
@@ -1793,359 +1784,12 @@
 
 void _3DScene::set_config(wxGLCanvas* canvas, DynamicPrintConfig* config)
 {
-<<<<<<< HEAD
-    // The skirt and brim steps should be marked as done, so their paths are valid.
-    assert(print->is_step_done(psSkirt) && print->is_step_done(psBrim));
-
-    if (!print->has_skirt() && print->config().brim_width.value == 0)
-        return;
-    
-    const float color[] = { 0.5f, 1.0f, 0.5f, 1.f }; // greenish
-
-    // number of skirt layers
-    size_t total_layer_count = 0;
-    for (const PrintObject *print_object : print->objects())
-        total_layer_count = std::max(total_layer_count, print_object->total_layer_count());
-    size_t skirt_height = print->has_infinite_skirt() ? 
-        total_layer_count :
-        std::min<size_t>(print->config().skirt_height.value, total_layer_count);
-    if (skirt_height == 0 && print->config().brim_width.value > 0)
-        skirt_height = 1;
-
-    // get first skirt_height layers (maybe this should be moved to a PrintObject method?)
-    const PrintObject *object0 = print->objects().front();
-    std::vector<float> print_zs;
-    print_zs.reserve(skirt_height * 2);
-    for (size_t i = 0; i < std::min(skirt_height, object0->layers().size()); ++ i)
-        print_zs.push_back(float(object0->layers()[i]->print_z));
-    //FIXME why there are support layers?
-    for (size_t i = 0; i < std::min(skirt_height, object0->support_layers().size()); ++ i)
-        print_zs.push_back(float(object0->support_layers()[i]->print_z));
-    sort_remove_duplicates(print_zs);
-    if (print_zs.size() > skirt_height)
-        print_zs.erase(print_zs.begin() + skirt_height, print_zs.end());
-    
-    volumes->volumes.emplace_back(new GLVolume(color));
-    GLVolume &volume = *volumes->volumes.back();
-    for (size_t i = 0; i < skirt_height; ++ i) {
-        volume.print_zs.push_back(print_zs[i]);
-        volume.offsets.push_back(volume.indexed_vertex_array.quad_indices.size());
-        volume.offsets.push_back(volume.indexed_vertex_array.triangle_indices.size());
-        if (i == 0)
-            extrusionentity_to_verts(print->brim(), print_zs[i], Point(0, 0), volume);
-        extrusionentity_to_verts(print->skirt(), print_zs[i], Point(0, 0), volume);
-    }
-    volume.bounding_box = volume.indexed_vertex_array.bounding_box();
-    volume.indexed_vertex_array.finalize_geometry(use_VBOs);
-=======
     s_canvas_mgr.set_config(canvas, config);
->>>>>>> a97df555
 }
 
 void _3DScene::set_print(wxGLCanvas* canvas, Print* print)
 {
-<<<<<<< HEAD
-    std::vector<float> tool_colors = parse_colors(tool_colors_str);
-
-    struct Ctxt
-    {
-        const Points                *shifted_copies;
-        std::vector<const Layer*>    layers;
-        bool                         has_perimeters;
-        bool                         has_infill;
-        bool                         has_support;
-        const std::vector<float>*    tool_colors;
-
-        // Number of vertices (each vertex is 6x4=24 bytes long)
-        static const size_t          alloc_size_max    () { return 131072; } // 3.15MB
-//        static const size_t          alloc_size_max    () { return 65536; } // 1.57MB 
-//        static const size_t          alloc_size_max    () { return 32768; } // 786kB
-        static const size_t          alloc_size_reserve() { return alloc_size_max() * 2; }
-
-        static const float*          color_perimeters  () { static float color[4] = { 1.0f, 1.0f, 0.0f, 1.f }; return color; } // yellow
-        static const float*          color_infill      () { static float color[4] = { 1.0f, 0.5f, 0.5f, 1.f }; return color; } // redish
-        static const float*          color_support     () { static float color[4] = { 0.5f, 1.0f, 0.5f, 1.f }; return color; } // greenish
-
-        // For cloring by a tool, return a parsed color.
-        bool                         color_by_tool() const { return tool_colors != nullptr; }
-        size_t                       number_tools()  const { return this->color_by_tool() ? tool_colors->size() / 4 : 0; }
-        const float*                 color_tool(size_t tool) const { return tool_colors->data() + tool * 4; }
-        int                          volume_idx(int extruder, int feature) const 
-            { return this->color_by_tool() ? std::min<int>(this->number_tools() - 1, std::max<int>(extruder - 1, 0)) : feature; }
-    } ctxt;
-
-    ctxt.shifted_copies = &print_object->_shifted_copies;
-
-    // order layers by print_z
-    ctxt.layers.reserve(print_object->layers().size() + print_object->support_layers().size());
-    for (const Layer *layer : print_object->layers())
-        ctxt.layers.push_back(layer);
-    for (const Layer *layer : print_object->support_layers())
-        ctxt.layers.push_back(layer);
-    std::sort(ctxt.layers.begin(), ctxt.layers.end(), [](const Layer *l1, const Layer *l2) { return l1->print_z < l2->print_z; });
-
-    // Maximum size of an allocation block: 32MB / sizeof(float)
-    ctxt.has_perimeters = print_object->is_step_done(posPerimeters);
-    ctxt.has_infill     = print_object->is_step_done(posInfill);
-    ctxt.has_support    = print_object->is_step_done(posSupportMaterial);
-    ctxt.tool_colors    = tool_colors.empty() ? nullptr : &tool_colors;
-    
-    BOOST_LOG_TRIVIAL(debug) << "Loading print object toolpaths in parallel - start";
-
-    //FIXME Improve the heuristics for a grain size.
-    size_t          grain_size = std::max(ctxt.layers.size() / 16, size_t(1));
-    tbb::spin_mutex new_volume_mutex;
-    auto            new_volume = [volumes, &new_volume_mutex](const float *color) -> GLVolume* {
-        auto *volume = new GLVolume(color);
-        new_volume_mutex.lock();
-        volume->outside_printer_detection_enabled = false;
-        volumes->volumes.emplace_back(volume);
-        new_volume_mutex.unlock();
-        return volume;
-    };
-    const size_t   volumes_cnt_initial = volumes->volumes.size();
-    std::vector<GLVolumeCollection> volumes_per_thread(ctxt.layers.size());
-    tbb::parallel_for(
-        tbb::blocked_range<size_t>(0, ctxt.layers.size(), grain_size),
-        [&ctxt, &new_volume](const tbb::blocked_range<size_t>& range) {
-            std::vector<GLVolume*> vols;
-            if (ctxt.color_by_tool()) {
-                for (size_t i = 0; i < ctxt.number_tools(); ++ i)
-                    vols.emplace_back(new_volume(ctxt.color_tool(i)));
-            } else
-                vols = { new_volume(ctxt.color_perimeters()), new_volume(ctxt.color_infill()), new_volume(ctxt.color_support()) };
-            for (GLVolume *vol : vols)
-                vol->indexed_vertex_array.reserve(ctxt.alloc_size_reserve());
-            for (size_t idx_layer = range.begin(); idx_layer < range.end(); ++ idx_layer) {
-                const Layer *layer = ctxt.layers[idx_layer];
-                for (size_t i = 0; i < vols.size(); ++ i) {
-                    GLVolume &vol = *vols[i];
-                    if (vol.print_zs.empty() || vol.print_zs.back() != layer->print_z) {
-                        vol.print_zs.push_back(layer->print_z);
-                        vol.offsets.push_back(vol.indexed_vertex_array.quad_indices.size());
-                        vol.offsets.push_back(vol.indexed_vertex_array.triangle_indices.size());
-                    }
-                }
-                for (const Point &copy: *ctxt.shifted_copies) {
-                    for (const LayerRegion *layerm : layer->regions()) {
-                        if (ctxt.has_perimeters)
-                            extrusionentity_to_verts(layerm->perimeters, float(layer->print_z), copy, 
-                                *vols[ctxt.volume_idx(layerm->region()->config().perimeter_extruder.value, 0)]);
-                        if (ctxt.has_infill) {
-                            for (const ExtrusionEntity *ee : layerm->fills.entities) {
-                                // fill represents infill extrusions of a single island.
-                                const auto *fill = dynamic_cast<const ExtrusionEntityCollection*>(ee);
-                                if (! fill->entities.empty())
-                                    extrusionentity_to_verts(*fill, float(layer->print_z), copy, 
-                                        *vols[ctxt.volume_idx(
-                                            is_solid_infill(fill->entities.front()->role()) ? 
-                                                layerm->region()->config().solid_infill_extruder : 
-                                                layerm->region()->config().infill_extruder,
-                                        1)]);
-                            }
-                        }
-                    }
-                    if (ctxt.has_support) {
-                        const SupportLayer *support_layer = dynamic_cast<const SupportLayer*>(layer);
-                        if (support_layer) {
-                            for (const ExtrusionEntity *extrusion_entity : support_layer->support_fills.entities)
-                                extrusionentity_to_verts(extrusion_entity, float(layer->print_z), copy, 
-                                    *vols[ctxt.volume_idx(
-                                            (extrusion_entity->role() == erSupportMaterial) ? 
-                                                support_layer->object()->config().support_material_extruder : 
-                                                support_layer->object()->config().support_material_interface_extruder,
-                                            2)]);
-                        }
-                    }
-                }
-                for (size_t i = 0; i < vols.size(); ++ i) {
-                    GLVolume &vol = *vols[i];
-                    if (vol.indexed_vertex_array.vertices_and_normals_interleaved.size() / 6 > ctxt.alloc_size_max()) {
-                        // Store the vertex arrays and restart their containers, 
-                        vols[i] = new_volume(vol.color);
-                        GLVolume &vol_new = *vols[i];
-                        // Assign the large pre-allocated buffers to the new GLVolume.
-                        vol_new.indexed_vertex_array = std::move(vol.indexed_vertex_array);
-                        // Copy the content back to the old GLVolume.
-                        vol.indexed_vertex_array = vol_new.indexed_vertex_array;
-                        // Finalize a bounding box of the old GLVolume.
-                        vol.bounding_box = vol.indexed_vertex_array.bounding_box();
-                        // Clear the buffers, but keep them pre-allocated.
-                        vol_new.indexed_vertex_array.clear();
-                        // Just make sure that clear did not clear the reserved memory.
-                        vol_new.indexed_vertex_array.reserve(ctxt.alloc_size_reserve());
-                    }
-                }
-            }
-            for (GLVolume *vol : vols) {
-                vol->bounding_box = vol->indexed_vertex_array.bounding_box();
-                vol->indexed_vertex_array.shrink_to_fit();
-            }
-        });
-
-    BOOST_LOG_TRIVIAL(debug) << "Loading print object toolpaths in parallel - finalizing results";
-    // Remove empty volumes from the newly added volumes.
-    volumes->volumes.erase(
-        std::remove_if(volumes->volumes.begin() + volumes_cnt_initial, volumes->volumes.end(), 
-            [](const GLVolume *volume) { return volume->empty(); }),
-        volumes->volumes.end());
-    for (size_t i = volumes_cnt_initial; i < volumes->volumes.size(); ++ i)
-        volumes->volumes[i]->indexed_vertex_array.finalize_geometry(use_VBOs);
-  
-    BOOST_LOG_TRIVIAL(debug) << "Loading print object toolpaths in parallel - end"; 
-}
-
-void _3DScene::_load_wipe_tower_toolpaths(
-    const Print                    *print,
-    GLVolumeCollection             *volumes,
-    const std::vector<std::string> &tool_colors_str,
-    bool                            use_VBOs)
-{
-    if (print->wipe_tower_data().tool_changes.empty())
-        return;
-
-    std::vector<float> tool_colors = parse_colors(tool_colors_str);
-
-    struct Ctxt
-    {
-        const Print                 *print;
-        const std::vector<float>    *tool_colors;
-
-        // Number of vertices (each vertex is 6x4=24 bytes long)
-        static const size_t          alloc_size_max    () { return 131072; } // 3.15MB
-        static const size_t          alloc_size_reserve() { return alloc_size_max() * 2; }
-
-        static const float*          color_support     () { static float color[4] = { 0.5f, 1.0f, 0.5f, 1.f }; return color; } // greenish
-
-        // For cloring by a tool, return a parsed color.
-        bool                         color_by_tool() const { return tool_colors != nullptr; }
-        size_t                       number_tools()  const { return this->color_by_tool() ? tool_colors->size() / 4 : 0; }
-        const float*                 color_tool(size_t tool) const { return tool_colors->data() + tool * 4; }
-        int                          volume_idx(int tool, int feature) const 
-            { return this->color_by_tool() ? std::min<int>(this->number_tools() - 1, std::max<int>(tool, 0)) : feature; }
-
-        const std::vector<WipeTower::ToolChangeResult>& tool_change(size_t idx) { 
-            return priming.empty() ? 
-                ((idx == print->wipe_tower_data().tool_changes.size()) ? final : print->wipe_tower_data().tool_changes[idx]) :
-                ((idx == 0) ? priming : (idx == print->wipe_tower_data().tool_changes.size() + 1) ? final : print->wipe_tower_data().tool_changes[idx - 1]);
-        }
-        std::vector<WipeTower::ToolChangeResult> priming;
-        std::vector<WipeTower::ToolChangeResult> final;
-    } ctxt;
-
-    ctxt.print          = print;
-    ctxt.tool_colors    = tool_colors.empty() ? nullptr : &tool_colors;
-	if (print->wipe_tower_data().priming != nullptr)
-		ctxt.priming.emplace_back(*print->wipe_tower_data().priming);
-	if (print->wipe_tower_data().final_purge)
-		ctxt.final.emplace_back(*print->wipe_tower_data().final_purge);
-    
-    BOOST_LOG_TRIVIAL(debug) << "Loading wipe tower toolpaths in parallel - start";
-
-    //FIXME Improve the heuristics for a grain size.
-    size_t          n_items    = print->wipe_tower_data().tool_changes.size() + (ctxt.priming.empty() ? 0 : 1);
-    size_t          grain_size = std::max(n_items / 128, size_t(1));
-    tbb::spin_mutex new_volume_mutex;
-    auto            new_volume = [volumes, &new_volume_mutex](const float *color) -> GLVolume* {
-        auto *volume = new GLVolume(color);
-        new_volume_mutex.lock();
-        volume->outside_printer_detection_enabled = false;
-        volumes->volumes.emplace_back(volume);
-        new_volume_mutex.unlock();
-        return volume;
-    };
-    const size_t   volumes_cnt_initial = volumes->volumes.size();
-    std::vector<GLVolumeCollection> volumes_per_thread(n_items);
-    tbb::parallel_for(
-        tbb::blocked_range<size_t>(0, n_items, grain_size),
-        [&ctxt, &new_volume](const tbb::blocked_range<size_t>& range) {
-            // Bounding box of this slab of a wipe tower.
-            std::vector<GLVolume*> vols;
-            if (ctxt.color_by_tool()) {
-                for (size_t i = 0; i < ctxt.number_tools(); ++ i)
-                    vols.emplace_back(new_volume(ctxt.color_tool(i)));
-            } else
-                vols = { new_volume(ctxt.color_support()) };
-            for (GLVolume *volume : vols)
-                volume->indexed_vertex_array.reserve(ctxt.alloc_size_reserve());
-            for (size_t idx_layer = range.begin(); idx_layer < range.end(); ++ idx_layer) {
-                const std::vector<WipeTower::ToolChangeResult> &layer = ctxt.tool_change(idx_layer);
-                for (size_t i = 0; i < vols.size(); ++ i) {
-                    GLVolume &vol = *vols[i];
-                    if (vol.print_zs.empty() || vol.print_zs.back() != layer.front().print_z) {
-                        vol.print_zs.push_back(layer.front().print_z);
-                        vol.offsets.push_back(vol.indexed_vertex_array.quad_indices.size());
-                        vol.offsets.push_back(vol.indexed_vertex_array.triangle_indices.size());
-                    }
-                }
-                for (const WipeTower::ToolChangeResult &extrusions : layer) {
-                    for (size_t i = 1; i < extrusions.extrusions.size();) {
-                        const WipeTower::Extrusion &e = extrusions.extrusions[i];
-                        if (e.width == 0.) {
-                            ++ i;
-                            continue;
-                        }
-                        size_t j = i + 1;
-                        if (ctxt.color_by_tool())
-                            for (; j < extrusions.extrusions.size() && extrusions.extrusions[j].tool == e.tool && extrusions.extrusions[j].width > 0.f; ++ j) ;
-                        else
-                            for (; j < extrusions.extrusions.size() && extrusions.extrusions[j].width > 0.f; ++ j) ;
-                        size_t              n_lines = j - i;
-                        Lines               lines;
-                        std::vector<double> widths;
-                        std::vector<double> heights;
-                        lines.reserve(n_lines);
-                        widths.reserve(n_lines);
-                        heights.assign(n_lines, extrusions.layer_height);
-                        for (; i < j; ++ i) {
-                            const WipeTower::Extrusion &e = extrusions.extrusions[i];
-                            assert(e.width > 0.f);
-                            const WipeTower::Extrusion &e_prev = *(&e - 1);
-                            lines.emplace_back(Point::new_scale(e_prev.pos.x, e_prev.pos.y), Point::new_scale(e.pos.x, e.pos.y));
-                            widths.emplace_back(e.width);
-                        }
-                        thick_lines_to_verts(lines, widths, heights, lines.front().a == lines.back().b, extrusions.print_z, 
-                            *vols[ctxt.volume_idx(e.tool, 0)]);
-                    }
-                }
-            }
-            for (size_t i = 0; i < vols.size(); ++ i) {
-                GLVolume &vol = *vols[i];
-                if (vol.indexed_vertex_array.vertices_and_normals_interleaved.size() / 6 > ctxt.alloc_size_max()) {
-                    // Store the vertex arrays and restart their containers, 
-                    vols[i] = new_volume(vol.color);
-                    GLVolume &vol_new = *vols[i];
-                    // Assign the large pre-allocated buffers to the new GLVolume.
-                    vol_new.indexed_vertex_array = std::move(vol.indexed_vertex_array);
-                    // Copy the content back to the old GLVolume.
-                    vol.indexed_vertex_array = vol_new.indexed_vertex_array;
-                    // Finalize a bounding box of the old GLVolume.
-                    vol.bounding_box = vol.indexed_vertex_array.bounding_box();
-                    // Clear the buffers, but keep them pre-allocated.
-                    vol_new.indexed_vertex_array.clear();
-                    // Just make sure that clear did not clear the reserved memory.
-                    vol_new.indexed_vertex_array.reserve(ctxt.alloc_size_reserve());
-                }
-            }
-            for (GLVolume *vol : vols) {
-                vol->bounding_box = vol->indexed_vertex_array.bounding_box();
-                vol->indexed_vertex_array.shrink_to_fit();
-            }
-        });
-
-    BOOST_LOG_TRIVIAL(debug) << "Loading wipe tower toolpaths in parallel - finalizing results";
-    // Remove empty volumes from the newly added volumes.
-    volumes->volumes.erase(
-        std::remove_if(volumes->volumes.begin() + volumes_cnt_initial, volumes->volumes.end(), 
-            [](const GLVolume *volume) { return volume->empty(); }),
-        volumes->volumes.end());
-    for (size_t i = volumes_cnt_initial; i < volumes->volumes.size(); ++ i)
-        volumes->volumes[i]->indexed_vertex_array.finalize_geometry(use_VBOs);
-  
-    BOOST_LOG_TRIVIAL(debug) << "Loading wipe tower toolpaths in parallel - end"; 
-=======
     s_canvas_mgr.set_print(canvas, print);
->>>>>>> a97df555
 }
 
 void _3DScene::set_model(wxGLCanvas* canvas, Model* model)
@@ -2512,20 +2156,6 @@
 
 std::vector<int> _3DScene::load_object(wxGLCanvas* canvas, const Model* model, int obj_idx)
 {
-<<<<<<< HEAD
-    size_t initial_volumes_count = volumes.volumes.size();
-    s_gcode_preview_volume_index.first_volumes.emplace_back(GCodePreviewVolumeIndex::Shell, 0, (unsigned int)initial_volumes_count);
-
-    if (print.objects().empty())
-        // nothing to render, return
-        return;
-
-    // adds objects' volumes 
-    unsigned int object_id = 0;
-    for (PrintObject* obj : print.objects())
-    {
-        ModelObject* model_obj = obj->model_object();
-=======
     return s_canvas_mgr.load_object(canvas, model, obj_idx);
 }
 
@@ -2533,7 +2163,6 @@
 {
     return s_canvas_mgr.get_first_volume_id(canvas, obj_idx);
 }
->>>>>>> a97df555
 
 void _3DScene::reload_scene(wxGLCanvas* canvas, bool force)
 {
@@ -2550,18 +2179,9 @@
     s_canvas_mgr.load_preview(canvas, str_tool_colors);
 }
 
-<<<<<<< HEAD
-    // adds wipe tower's volume
-    coordf_t max_z = print.objects().front()->model_object()->get_model()->bounding_box().max.z;
-    const PrintConfig& config = print.config();
-    unsigned int extruders_count = config.nozzle_diameter.size();
-    if ((extruders_count > 1) && config.single_extruder_multi_material && config.wipe_tower && !config.complete_objects)
-        volumes.load_wipe_tower_preview(1000, config.wipe_tower_x, config.wipe_tower_y, config.wipe_tower_width, config.wipe_tower_per_color_wipe * (extruders_count - 1), max_z, use_VBOs);
-=======
 void _3DScene::reset_legend_texture()
 {
     s_canvas_mgr.reset_legend_texture();
->>>>>>> a97df555
 }
 
 } // namespace Slic3r