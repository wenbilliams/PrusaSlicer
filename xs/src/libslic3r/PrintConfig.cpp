--- conflicted
+++ resolved
@@ -310,7 +310,7 @@
     def->enum_values.push_back("concentric");
     def->enum_values.push_back("hilbertcurve");
     def->enum_values.push_back("archimedeanchords");
-	def->enum_values.push_back("octagramspiral");
+    def->enum_values.push_back("octagramspiral");
     def->enum_values.push_back("smooth");
     def->enum_values.push_back("smoothtriple");
     def->enum_values.push_back("smoothhilbert");
@@ -319,16 +319,11 @@
     def->enum_labels.push_back(L("Hilbert Curve"));
     def->enum_labels.push_back(L("Archimedean Chords"));
     def->enum_labels.push_back(L("Octagram Spiral"));
-<<<<<<< HEAD
-	def->enum_labels.push_back("Ironing");
-	def->enum_labels.push_back("Ironing (triple)");
-	def->enum_labels.push_back("Ironing (hilbert)");
+    def->enum_labels.push_back("Ironing");
+    def->enum_labels.push_back("Ironing (triple)");
+    def->enum_labels.push_back("Ironing (hilbert)");
     // solid_fill_pattern is an obsolete equivalent to top_fill_pattern/bottom_fill_pattern.
-    def->aliases.push_back("solid_fill_pattern");
-=======
-    // solid_fill_pattern is an obsolete equivalent to external_fill_pattern.
     def->aliases = { "solid_fill_pattern" };
->>>>>>> 720fb297
     def->default_value = new ConfigOptionEnum<InfillPattern>(ipRectilinear);
 
     def = this->add("bottom_fill_pattern", coEnum);
@@ -647,7 +642,7 @@
     def->tooltip = L("This string is edited by RammingDialog and contains ramming specific parameters ");
     def->cli = "filament-ramming-parameters=s@";
     def->default_value = new ConfigOptionStrings { "120 100 6.6 6.8 7.2 7.6 7.9 8.2 8.7 9.4 9.9 10.0|"
-	   " 0.05 6.6 0.45 6.8 0.95 7.8 1.45 8.3 1.95 9.7 2.45 10 2.95 7.6 3.45 7.6 3.95 7.6 4.45 7.6 4.95 7.6" };
+       " 0.05 6.6 0.45 6.8 0.95 7.8 1.45 8.3 1.95 9.7 2.45 10 2.95 7.6 3.45 7.6 3.95 7.6 4.45 7.6 4.95 7.6" };
 
     def = this->add("filament_unload_time", coFloats);
     def->label = L("Filament unload time");
@@ -1110,8 +1105,8 @@
     def->tooltip = L("Minimum feedrate when extruding") + " (M205 S)";
     def->sidetext = L("mm/s");
     def->min = 0;
-	def->width = machine_limits_opt_width;
-	def->default_value = new ConfigOptionFloats{ 0., 0. };
+    def->width = machine_limits_opt_width;
+    def->default_value = new ConfigOptionFloats{ 0., 0. };
 
     // M205 T... [mm/sec]
     def = this->add("machine_min_travel_rate", coFloats);
@@ -1120,8 +1115,8 @@
     def->tooltip = L("Minimum travel feedrate") + " (M205 T)";
     def->sidetext = L("mm/s");
     def->min = 0;
-	def->width = machine_limits_opt_width;
-	def->default_value = new ConfigOptionFloats{ 0., 0. };
+    def->width = machine_limits_opt_width;
+    def->default_value = new ConfigOptionFloats{ 0., 0. };
 
     // M204 S... [mm/sec^2]
     def = this->add("machine_max_acceleration_extruding", coFloats);
@@ -1130,7 +1125,7 @@
     def->tooltip = L("Maximum acceleration when extruding") + " (M204 S)";
     def->sidetext = L("mm/s²");
     def->min = 0;
-	def->width = machine_limits_opt_width;
+    def->width = machine_limits_opt_width;
     def->default_value = new ConfigOptionFloats{ 1500., 1250. };
 
     // M204 T... [mm/sec^2]
@@ -1140,7 +1135,7 @@
     def->tooltip = L("Maximum acceleration when retracting") + " (M204 T)";
     def->sidetext = L("mm/s²");
     def->min = 0;
-	def->width = machine_limits_opt_width;
+    def->width = machine_limits_opt_width;
     def->default_value = new ConfigOptionFloats{ 1500., 1250. };
 
     def = this->add("max_fan_speed", coInts);
@@ -1433,8 +1428,8 @@
     def->gui_flags = "serialized";
     def->multiline = true;
     def->full_width = true;
-	def->height = 60;
-	def->default_value = new ConfigOptionStrings();
+    def->height = 60;
+    def->default_value = new ConfigOptionStrings();
 
     def = this->add("printer_model", coString);
     def->label = L("Printer type");
@@ -1780,7 +1775,7 @@
     def->label = L("Temperature variation");
     def->tooltip = L("Temperature difference to be applied when an extruder is not active. "
                    "Enables a full-height \"sacrificial\" skirt on which the nozzles are periodically wiped.");
-	def->sidetext = "∆°C";
+    def->sidetext = "∆°C";
     def->cli = "standby-temperature-delta=i";
     def->min = -max_temp;
     def->max = max_temp;
@@ -1885,8 +1880,8 @@
 //    def->min = 0;
     def->enum_values.push_back("0");
     def->enum_values.push_back("0.2");
-	def->enum_labels.push_back((boost::format("0 (%1%)") % L("soluble")).str());
-	def->enum_labels.push_back((boost::format("0.2 (%1%)") % L("detachable")).str());
+    def->enum_labels.push_back((boost::format("0 (%1%)") % L("soluble")).str());
+    def->enum_labels.push_back((boost::format("0.2 (%1%)") % L("detachable")).str());
     def->default_value = new ConfigOptionFloat(0.2);
 
     def = this->add("support_material_enforce_layers", coInt);
@@ -1975,7 +1970,7 @@
     def->enum_values.push_back("rectilinear");
     def->enum_values.push_back("rectilinear-grid");
     def->enum_values.push_back("honeycomb");
-	def->enum_labels.push_back(L("Rectilinear"));
+    def->enum_labels.push_back(L("Rectilinear"));
     def->enum_labels.push_back(L("Rectilinear grid"));
     def->enum_labels.push_back(L("Honeycomb"));
     def->default_value = new ConfigOptionEnum<SupportMaterialPattern>(smpRectilinear);
@@ -2395,7 +2390,7 @@
 size_t DynamicPrintConfig::remove_keys_not_in(const DynamicPrintConfig &default_config, std::string &removed_keys_message)
 {
     size_t n_removed_keys = 0;
-	for (const std::string &key : this->keys()) {
+    for (const std::string &key : this->keys()) {
         if (! default_config.has(key)) {
             if (removed_keys_message.empty())
                 removed_keys_message = key;
@@ -2490,8 +2485,8 @@
     // --fill-density
     if (fabs(this->fill_density.value - 100.) < EPSILON &&
         (! print_config_def.get("top_fill_pattern")->has_enum_value(this->fill_pattern.serialize())
-		|| ! print_config_def.get("bottom_fill_pattern")->has_enum_value(this->fill_pattern.serialize())
-		))
+        || ! print_config_def.get("bottom_fill_pattern")->has_enum_value(this->fill_pattern.serialize())
+        ))
         return "The selected fill pattern is not supposed to work at 100% density";
     
     // --infill-every-layers
