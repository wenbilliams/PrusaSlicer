--- conflicted
+++ resolved
@@ -607,13 +607,10 @@
     this->sla_drain_holes             = std::move(rhs.sla_drain_holes);
     this->layer_config_ranges         = std::move(rhs.layer_config_ranges);
     this->layer_height_profile        = std::move(rhs.layer_height_profile);
-<<<<<<< HEAD
+    this->printable = std::move(rhs.printable);
 #if ENABLE_TEXTURED_VOLUMES
     this->texture                     = std::move(rhs.texture);
 #endif // ENABLE_TEXTURED_VOLUMES
-=======
-    this->printable                   = std::move(rhs.printable);
->>>>>>> 841f8c67
     this->origin_translation          = std::move(rhs.origin_translation);
     m_bounding_box                    = std::move(rhs.m_bounding_box);
     m_bounding_box_valid              = std::move(rhs.m_bounding_box_valid);
