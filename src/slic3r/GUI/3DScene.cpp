#include <GL/glew.h>

#if ENABLE_SMOOTH_NORMALS
#include <igl/per_face_normals.h>
#include <igl/per_corner_normals.h>
#include <igl/per_vertex_normals.h>
#endif // ENABLE_SMOOTH_NORMALS

#include "3DScene.hpp"
#include "GLShader.hpp"
#include "GUI_App.hpp"
#if ENABLE_ENVIRONMENT_MAP || ENABLE_SINKING_CONTOURS
#include "Plater.hpp"
#endif // ENABLE_ENVIRONMENT_MAP || ENABLE_SINKING_CONTOURS

#include "libslic3r/ExtrusionEntity.hpp"
#include "libslic3r/ExtrusionEntityCollection.hpp"
#include "libslic3r/Geometry.hpp"
#include "libslic3r/Print.hpp"
#include "libslic3r/SLAPrint.hpp"
#include "libslic3r/Slicing.hpp"
#include "slic3r/GUI/BitmapCache.hpp"
#include "libslic3r/Format/STL.hpp"
#include "libslic3r/Utils.hpp"
#include "libslic3r/AppConfig.hpp"
#include "libslic3r/PresetBundle.hpp"

#include <stdio.h>
#include <stdlib.h>
#include <string.h>
#include <assert.h>

#include <boost/log/trivial.hpp>

#include <boost/filesystem/operations.hpp>
#include <boost/algorithm/string/predicate.hpp>

#include <Eigen/Dense>

#ifdef HAS_GLSAFE
void glAssertRecentCallImpl(const char* file_name, unsigned int line, const char* function_name)
{
#if defined(NDEBUG)
    // In release mode, only show OpenGL errors if sufficiently high loglevel.
    if (Slic3r::get_logging_level() < 5)
        return;
#endif // NDEBUG

    GLenum err = glGetError();
    if (err == GL_NO_ERROR)
        return;
    const char* sErr = 0;
    switch (err) {
    case GL_INVALID_ENUM:       sErr = "Invalid Enum";      break;
    case GL_INVALID_VALUE:      sErr = "Invalid Value";     break;
    // be aware that GL_INVALID_OPERATION is generated if glGetError is executed between the execution of glBegin and the corresponding execution of glEnd 
    case GL_INVALID_OPERATION:  sErr = "Invalid Operation"; break;
    case GL_STACK_OVERFLOW:     sErr = "Stack Overflow";    break;
    case GL_STACK_UNDERFLOW:    sErr = "Stack Underflow";   break;
    case GL_OUT_OF_MEMORY:      sErr = "Out Of Memory";     break;
    default:                    sErr = "Unknown";           break;
    }
    BOOST_LOG_TRIVIAL(error) << "OpenGL error in " << file_name << ":" << line << ", function " << function_name << "() : " << (int)err << " - " << sErr;
    assert(false);
}
#endif // HAS_GLSAFE

namespace Slic3r {

#if ENABLE_SMOOTH_NORMALS
static void smooth_normals_corner(TriangleMesh& mesh, std::vector<stl_normal>& normals)
{
    mesh.repair();

    using MapMatrixXfUnaligned = Eigen::Map<const Eigen::Matrix<float, Eigen::Dynamic, Eigen::Dynamic, Eigen::RowMajor | Eigen::DontAlign>>;
    using MapMatrixXiUnaligned = Eigen::Map<const Eigen::Matrix<int, Eigen::Dynamic, Eigen::Dynamic, Eigen::RowMajor | Eigen::DontAlign>>;

    std::vector<stl_normal> face_normals(mesh.stl.stats.number_of_facets);
    for (uint32_t i = 0; i < mesh.stl.stats.number_of_facets; ++i) {
        face_normals[i] = mesh.stl.facet_start[i].normal;
    }

    Eigen::MatrixXd vertices = MapMatrixXfUnaligned(mesh.its.vertices.front().data(),
        Eigen::Index(mesh.its.vertices.size()), 3).cast<double>();
    Eigen::MatrixXi indices = MapMatrixXiUnaligned(mesh.its.indices.front().data(),
        Eigen::Index(mesh.its.indices.size()), 3);
    Eigen::MatrixXd in_normals = MapMatrixXfUnaligned(face_normals.front().data(),
        Eigen::Index(face_normals.size()), 3).cast<double>();
    Eigen::MatrixXd out_normals;

    igl::per_corner_normals(vertices, indices, in_normals, 1.0, out_normals);

    normals = std::vector<stl_normal>(mesh.its.vertices.size());
    for (size_t i = 0; i < mesh.its.indices.size(); ++i) {
        for (size_t j = 0; j < 3; ++j) {
            normals[mesh.its.indices[i][j]] = out_normals.row(i * 3 + j).cast<float>();
        }
    }
}

static void smooth_normals_vertex(TriangleMesh& mesh, std::vector<stl_normal>& normals)
{
    mesh.repair();

    using MapMatrixXfUnaligned = Eigen::Map<const Eigen::Matrix<float, Eigen::Dynamic, Eigen::Dynamic, Eigen::RowMajor | Eigen::DontAlign>>;
    using MapMatrixXiUnaligned = Eigen::Map<const Eigen::Matrix<int, Eigen::Dynamic, Eigen::Dynamic, Eigen::RowMajor | Eigen::DontAlign>>;

    Eigen::MatrixXd vertices = MapMatrixXfUnaligned(mesh.its.vertices.front().data(),
        Eigen::Index(mesh.its.vertices.size()), 3).cast<double>();
    Eigen::MatrixXi indices = MapMatrixXiUnaligned(mesh.its.indices.front().data(),
        Eigen::Index(mesh.its.indices.size()), 3);
    Eigen::MatrixXd out_normals;

//    igl::per_vertex_normals(vertices, indices, igl::PER_VERTEX_NORMALS_WEIGHTING_TYPE_UNIFORM, out_normals);
//    igl::per_vertex_normals(vertices, indices, igl::PER_VERTEX_NORMALS_WEIGHTING_TYPE_AREA, out_normals);
    igl::per_vertex_normals(vertices, indices, igl::PER_VERTEX_NORMALS_WEIGHTING_TYPE_ANGLE, out_normals);
//    igl::per_vertex_normals(vertices, indices, igl::PER_VERTEX_NORMALS_WEIGHTING_TYPE_DEFAULT, out_normals);

    normals = std::vector<stl_normal>(mesh.its.vertices.size());
    for (size_t i = 0; i < static_cast<size_t>(out_normals.rows()); ++i) {
        normals[i] = out_normals.row(i).cast<float>();
    }
}
#endif // ENABLE_SMOOTH_NORMALS

#if ENABLE_SMOOTH_NORMALS
void GLIndexedVertexArray::load_mesh_full_shading(const TriangleMesh& mesh, bool smooth_normals)
#else
void GLIndexedVertexArray::load_mesh_full_shading(const TriangleMesh& mesh)
#endif // ENABLE_SMOOTH_NORMALS
{
    assert(triangle_indices.empty() && vertices_and_normals_interleaved_size == 0);
    assert(quad_indices.empty() && triangle_indices_size == 0);
    assert(vertices_and_normals_interleaved.size() % 6 == 0 && quad_indices_size == vertices_and_normals_interleaved.size());

#if ENABLE_SMOOTH_NORMALS
    if (smooth_normals) {
        TriangleMesh new_mesh(mesh);
        std::vector<stl_normal> normals;
        smooth_normals_corner(new_mesh, normals);
//        smooth_normals_vertex(new_mesh, normals);

        this->vertices_and_normals_interleaved.reserve(this->vertices_and_normals_interleaved.size() + 3 * 2 * new_mesh.its.vertices.size());
        for (size_t i = 0; i < new_mesh.its.vertices.size(); ++i) {
            const stl_vertex& v = new_mesh.its.vertices[i];
            const stl_normal& n = normals[i];
            this->push_geometry(v(0), v(1), v(2), n(0), n(1), n(2));
        }

        for (size_t i = 0; i < new_mesh.its.indices.size(); ++i) {
            const stl_triangle_vertex_indices& idx = new_mesh.its.indices[i];
            this->push_triangle(idx(0), idx(1), idx(2));
        }
    }
    else {
#endif // ENABLE_SMOOTH_NORMALS
        this->vertices_and_normals_interleaved.reserve(this->vertices_and_normals_interleaved.size() + 3 * 3 * 2 * mesh.facets_count());

        unsigned int vertices_count = 0;
        for (int i = 0; i < (int)mesh.stl.stats.number_of_facets; ++i) {
            const stl_facet& facet = mesh.stl.facet_start[i];
            for (int j = 0; j < 3; ++j)
                this->push_geometry(facet.vertex[j](0), facet.vertex[j](1), facet.vertex[j](2), facet.normal(0), facet.normal(1), facet.normal(2));

            this->push_triangle(vertices_count, vertices_count + 1, vertices_count + 2);
            vertices_count += 3;
        }
#if ENABLE_SMOOTH_NORMALS
    }
#endif // ENABLE_SMOOTH_NORMALS
}

void GLIndexedVertexArray::finalize_geometry(bool opengl_initialized)
{
    assert(this->vertices_and_normals_interleaved_VBO_id == 0);
    assert(this->triangle_indices_VBO_id == 0);
    assert(this->quad_indices_VBO_id == 0);

	if (! opengl_initialized) {
		// Shrink the data vectors to conserve memory in case the data cannot be transfered to the OpenGL driver yet.
		this->shrink_to_fit();
		return;
	}

    if (! this->vertices_and_normals_interleaved.empty()) {
        glsafe(::glGenBuffers(1, &this->vertices_and_normals_interleaved_VBO_id));
        glsafe(::glBindBuffer(GL_ARRAY_BUFFER, this->vertices_and_normals_interleaved_VBO_id));
        glsafe(::glBufferData(GL_ARRAY_BUFFER, this->vertices_and_normals_interleaved.size() * 4, this->vertices_and_normals_interleaved.data(), GL_STATIC_DRAW));
        glsafe(::glBindBuffer(GL_ARRAY_BUFFER, 0));
        this->vertices_and_normals_interleaved.clear();
    }
    if (! this->triangle_indices.empty()) {
        glsafe(::glGenBuffers(1, &this->triangle_indices_VBO_id));
        glsafe(::glBindBuffer(GL_ELEMENT_ARRAY_BUFFER, this->triangle_indices_VBO_id));
        glsafe(::glBufferData(GL_ELEMENT_ARRAY_BUFFER, this->triangle_indices.size() * 4, this->triangle_indices.data(), GL_STATIC_DRAW));
        glsafe(::glBindBuffer(GL_ELEMENT_ARRAY_BUFFER, 0));
        this->triangle_indices.clear();
    }
    if (! this->quad_indices.empty()) {
        glsafe(::glGenBuffers(1, &this->quad_indices_VBO_id));
        glsafe(::glBindBuffer(GL_ELEMENT_ARRAY_BUFFER, this->quad_indices_VBO_id));
        glsafe(::glBufferData(GL_ELEMENT_ARRAY_BUFFER, this->quad_indices.size() * 4, this->quad_indices.data(), GL_STATIC_DRAW));
        glsafe(::glBindBuffer(GL_ELEMENT_ARRAY_BUFFER, 0));
        this->quad_indices.clear();
    }
}

void GLIndexedVertexArray::release_geometry()
{
    if (this->vertices_and_normals_interleaved_VBO_id) {
        glsafe(::glDeleteBuffers(1, &this->vertices_and_normals_interleaved_VBO_id));
        this->vertices_and_normals_interleaved_VBO_id = 0;
    }
    if (this->triangle_indices_VBO_id) {
        glsafe(::glDeleteBuffers(1, &this->triangle_indices_VBO_id));
        this->triangle_indices_VBO_id = 0;
    }
    if (this->quad_indices_VBO_id) {
        glsafe(::glDeleteBuffers(1, &this->quad_indices_VBO_id));
        this->quad_indices_VBO_id = 0;
    }
    this->clear();
}

void GLIndexedVertexArray::render() const
{
    assert(this->vertices_and_normals_interleaved_VBO_id != 0);
    assert(this->triangle_indices_VBO_id != 0 || this->quad_indices_VBO_id != 0);

    glsafe(::glBindBuffer(GL_ARRAY_BUFFER, this->vertices_and_normals_interleaved_VBO_id));
    glsafe(::glVertexPointer(3, GL_FLOAT, 6 * sizeof(float), (const void*)(3 * sizeof(float))));
    glsafe(::glNormalPointer(GL_FLOAT, 6 * sizeof(float), nullptr));

    glsafe(::glEnableClientState(GL_VERTEX_ARRAY));
    glsafe(::glEnableClientState(GL_NORMAL_ARRAY));

    // Render using the Vertex Buffer Objects.
    if (this->triangle_indices_size > 0) {
        glsafe(::glBindBuffer(GL_ELEMENT_ARRAY_BUFFER, this->triangle_indices_VBO_id));
        glsafe(::glDrawElements(GL_TRIANGLES, GLsizei(this->triangle_indices_size), GL_UNSIGNED_INT, nullptr));
        glsafe(glBindBuffer(GL_ELEMENT_ARRAY_BUFFER, 0));
    }
    if (this->quad_indices_size > 0) {
        glsafe(::glBindBuffer(GL_ELEMENT_ARRAY_BUFFER, this->quad_indices_VBO_id));
        glsafe(::glDrawElements(GL_QUADS, GLsizei(this->quad_indices_size), GL_UNSIGNED_INT, nullptr));
        glsafe(glBindBuffer(GL_ELEMENT_ARRAY_BUFFER, 0));
    }

    glsafe(::glDisableClientState(GL_VERTEX_ARRAY));
    glsafe(::glDisableClientState(GL_NORMAL_ARRAY));

    glsafe(::glBindBuffer(GL_ARRAY_BUFFER, 0));
}

void GLIndexedVertexArray::render(
    const std::pair<size_t, size_t>& tverts_range,
    const std::pair<size_t, size_t>& qverts_range) const
{
    assert(this->vertices_and_normals_interleaved_VBO_id != 0);
    assert(this->triangle_indices_VBO_id != 0 || this->quad_indices_VBO_id != 0);

    // Render using the Vertex Buffer Objects.
    glsafe(::glBindBuffer(GL_ARRAY_BUFFER, this->vertices_and_normals_interleaved_VBO_id));
    glsafe(::glVertexPointer(3, GL_FLOAT, 6 * sizeof(float), (const void*)(3 * sizeof(float))));
    glsafe(::glNormalPointer(GL_FLOAT, 6 * sizeof(float), nullptr));

    glsafe(::glEnableClientState(GL_VERTEX_ARRAY));
    glsafe(::glEnableClientState(GL_NORMAL_ARRAY));

    if (this->triangle_indices_size > 0) {
        glsafe(::glBindBuffer(GL_ELEMENT_ARRAY_BUFFER, this->triangle_indices_VBO_id));
        glsafe(::glDrawElements(GL_TRIANGLES, GLsizei(std::min(this->triangle_indices_size, tverts_range.second - tverts_range.first)), GL_UNSIGNED_INT, (const void*)(tverts_range.first * 4)));
        glsafe(::glBindBuffer(GL_ELEMENT_ARRAY_BUFFER, 0));
    }
    if (this->quad_indices_size > 0) {
        glsafe(::glBindBuffer(GL_ELEMENT_ARRAY_BUFFER, this->quad_indices_VBO_id));
        glsafe(::glDrawElements(GL_QUADS, GLsizei(std::min(this->quad_indices_size, qverts_range.second - qverts_range.first)), GL_UNSIGNED_INT, (const void*)(qverts_range.first * 4)));
        glsafe(::glBindBuffer(GL_ELEMENT_ARRAY_BUFFER, 0));
    }

    glsafe(::glDisableClientState(GL_VERTEX_ARRAY));
    glsafe(::glDisableClientState(GL_NORMAL_ARRAY));
    
    glsafe(::glBindBuffer(GL_ARRAY_BUFFER, 0));
}

#if ENABLE_SINKING_CONTOURS
#define ALG_SLICE_MESH 1
#define ALG_SLICE_MESHEX 2
#define ALG_SLICE ALG_SLICE_MESH
void GLVolume::SinkingContours::update()
{
    if (m_parent.is_sinking() && !m_parent.is_below_printbed()) {
        const BoundingBoxf3& box = m_parent.transformed_convex_hull_bounding_box();
        if (!m_old_box.size().isApprox(box.size()) || m_old_box.min.z() != box.min.z()) {
            m_old_box = box;
            m_shift = Vec3d::Zero();

            const TriangleMesh& mesh = GUI::wxGetApp().plater()->model().objects[m_parent.object_idx()]->volumes[m_parent.volume_idx()]->mesh();
            assert(mesh.has_shared_vertices());

#if ALG_SLICE == ALG_SLICE_MESH
            MeshSlicingParams slicing_params;
            slicing_params.trafo = m_parent.world_matrix();
            std::vector<Polygons> list_of_polys = slice_mesh(mesh.its, std::vector<float>{ 0.0f }, slicing_params);

            auto append_polygon = [this](const Polygon& polygon, GUI::GLModel::InitializationData& data) {
                if (!polygon.empty()) {
                    GUI::GLModel::InitializationData::Entity entity;
                    entity.type = GUI::GLModel::PrimitiveType::LineLoop;
                    entity.color[0] = 1.0f - m_parent.render_color[0];
                    entity.color[1] = 1.0f - m_parent.render_color[1];
                    entity.color[2] = 1.0f - m_parent.render_color[2];
                    entity.color[3] = m_parent.render_color[3];
                    // contour
                    entity.positions.reserve(polygon.size() + 1);
                    entity.indices.reserve(polygon.size() + 1);
                    unsigned int id = 0;
                    for (const Point& p : polygon) {
                        entity.positions.emplace_back(unscale(p.x(), p.y(), 0.0).cast<float>());
                        entity.indices.emplace_back(id++);
                    }
                    data.entities.emplace_back(entity);
                }
            };

            m_model.reset();
            GUI::GLModel::InitializationData init_data;
            for (const Polygons& polygons : list_of_polys) {
                for (const Polygon& polygon : polygons) {
                    // contour
                    append_polygon(polygon, init_data);
                }
            }
#else
            MeshSlicingParamsEx slicing_params;
            slicing_params.trafo = m_parent.world_matrix();
            std::vector<ExPolygons> list_of_expolys = slice_mesh_ex(mesh.its, std::vector<float>{ 0.0f }, slicing_params);

            auto append_polygon = [this](const Polygon& polygon, GUI::GLModel::InitializationData& data) {
                if (!polygon.empty()) {
                    GUI::GLModel::InitializationData::Entity entity;
                    entity.type = GUI::GLModel::PrimitiveType::LineLoop;
                    entity.color[0] = 1.0f - m_parent.render_color[0];
                    entity.color[1] = 1.0f - m_parent.render_color[1];
                    entity.color[2] = 1.0f - m_parent.render_color[2];
                    entity.color[3] = m_parent.render_color[3];
                    // contour
                    entity.positions.reserve(polygon.size() + 1);
                    entity.indices.reserve(polygon.size() + 1);
                    unsigned int id = 0;
                    for (const Point& p : polygon) {
                        entity.positions.emplace_back(unscale(p.x(), p.y(), 0.0).cast<float>());
                        entity.indices.emplace_back(id++);
                    }
                    data.entities.emplace_back(entity);
                }
            };

            m_model.reset();
            GUI::GLModel::InitializationData init_data;
            for (const ExPolygons& polygons : list_of_expolys) {
                for (const ExPolygon& polygon : polygons) {
                    // contour
                    append_polygon(polygon.contour, init_data);
                    // holes
                    for (const Polygon& hole : polygon.holes) {
                        append_polygon(hole, init_data);
                    }
                }
            }
#endif // ALG_SLICE == ALG_SLICE_MESH

            if (!init_data.entities.empty())
                m_model.init_from(init_data);
        }
        else
            m_shift = box.center() - m_old_box.center();
    }
    else
        m_model.reset();
}

void GLVolume::SinkingContours::set_color(const std::array<float, 4>& color)
{
    m_model.set_color(-1, { 1.0f - color[0], 1.0f - color[1], 1.0f - color[2], color[3] });
}

void GLVolume::SinkingContours::render() const
{
    glsafe(::glPushMatrix());
    glsafe(::glTranslated(m_shift.x(), m_shift.y(), m_shift.z()));
    m_model.render();
    glsafe(::glPopMatrix());
}
#endif // ENABLE_SINKING_CONTOURS

const std::array<float, 4> GLVolume::SELECTED_COLOR = { 0.0f, 1.0f, 0.0f, 1.0f };
const std::array<float, 4> GLVolume::HOVER_SELECT_COLOR = { 0.4f, 0.9f, 0.1f, 1.0f };
const std::array<float, 4> GLVolume::HOVER_DESELECT_COLOR = { 1.0f, 0.75f, 0.75f, 1.0f };
const std::array<float, 4> GLVolume::OUTSIDE_COLOR = { 0.0f, 0.38f, 0.8f, 1.0f };
const std::array<float, 4> GLVolume::SELECTED_OUTSIDE_COLOR = { 0.19f, 0.58f, 1.0f, 1.0f };
const std::array<float, 4> GLVolume::DISABLED_COLOR = { 0.25f, 0.25f, 0.25f, 1.0f };
const std::array<float, 4> GLVolume::SLA_SUPPORT_COLOR = { 0.75f, 0.75f, 0.75f, 1.0f };
const std::array<float, 4> GLVolume::SLA_PAD_COLOR = { 0.0f, 0.2f, 0.0f, 1.0f };
const std::array<float, 4> GLVolume::NEUTRAL_COLOR = { 0.9f, 0.9f, 0.9f, 1.0f };
const std::array<std::array<float, 4>, 4> GLVolume::MODEL_COLOR = { {
    { 1.0f, 1.0f, 0.0f, 1.f },
    { 1.0f, 0.5f, 0.5f, 1.f },
    { 0.5f, 1.0f, 0.5f, 1.f },
    { 0.5f, 0.5f, 1.0f, 1.f }
} };

GLVolume::GLVolume(float r, float g, float b, float a)
    : m_transformed_bounding_box_dirty(true)
    , m_sla_shift_z(0.0)
    , m_transformed_convex_hull_bounding_box_dirty(true)
#if ENABLE_SINKING_CONTOURS
    , m_sinking_contours(*this)
#endif // ENABLE_SINKING_CONTOURS
    // geometry_id == 0 -> invalid
    , geometry_id(std::pair<size_t, size_t>(0, 0))
    , extruder_id(0)
    , selected(false)
    , disabled(false)
    , printable(true)
    , is_active(true)
    , zoom_to_volumes(true)
    , shader_outside_printer_detection_enabled(false)
    , is_outside(false)
    , hover(HS_None)
    , is_modifier(false)
    , is_wipe_tower(false)
    , is_extrusion_path(false)
    , force_transparent(false)
    , force_native_color(false)
    , force_neutral_color(false)
    , tverts_range(0, size_t(-1))
    , qverts_range(0, size_t(-1))
{
    color = { r, g, b, a };
    set_render_color(color);
}

void GLVolume::set_render_color(float r, float g, float b, float a)
{
    render_color = { r, g, b, a };
}

void GLVolume::set_render_color(const std::array<float, 4>& rgba)
{
    render_color = rgba;
}

void GLVolume::set_render_color()
{
    bool outside = is_outside || is_below_printbed();

    if (force_native_color || force_neutral_color) {
        if (outside && shader_outside_printer_detection_enabled)
            set_render_color(OUTSIDE_COLOR);
        else {
            if (force_native_color)
                set_render_color(color);
            else
                set_render_color(NEUTRAL_COLOR);
        }
    }
    else {
        if (hover == HS_Select)
            set_render_color(HOVER_SELECT_COLOR);
        else if (hover == HS_Deselect)
            set_render_color(HOVER_DESELECT_COLOR);
        else if (selected)
            set_render_color(outside ? SELECTED_OUTSIDE_COLOR : SELECTED_COLOR);
        else if (disabled)
            set_render_color(DISABLED_COLOR);
        else if (outside && shader_outside_printer_detection_enabled)
            set_render_color(OUTSIDE_COLOR);
        else
            set_render_color(color);
    }

    if (!printable) {
        render_color[0] /= 4;
        render_color[1] /= 4;
        render_color[2] /= 4;
    }

    if (force_transparent)
        render_color[3] = color[3];
}

void GLVolume::set_color_from_model_volume(const ModelVolume& model_volume)
{
    if (model_volume.is_negative_volume()) {
        color[0] = 0.2f;
        color[1] = 0.2f;
        color[2] = 0.2f;
    }
    else if (model_volume.is_modifier()) {
        color[0] = 0.2f;
        color[1] = 1.0f;
        color[2] = 0.2f;
    }
    else if (model_volume.is_support_blocker()) {
        color[0] = 1.0f;
        color[1] = 0.2f;
        color[2] = 0.2f;
    }
    else if (model_volume.is_support_enforcer()) {
        color[0] = 0.2f;
        color[1] = 0.2f;
        color[2] = 1.0f;
    }
    color[3] = model_volume.is_model_part() ? 1.f : 0.5f;
}

Transform3d GLVolume::world_matrix() const
{
    Transform3d m = m_instance_transformation.get_matrix() * m_volume_transformation.get_matrix();
    m.translation()(2) += m_sla_shift_z;
    return m;
}

bool GLVolume::is_left_handed() const
{
    const Vec3d &m1 = m_instance_transformation.get_mirror();
    const Vec3d &m2 = m_volume_transformation.get_mirror();
    return m1.x() * m1.y() * m1.z() * m2.x() * m2.y() * m2.z() < 0.;
}

const BoundingBoxf3& GLVolume::transformed_bounding_box() const
{
    const BoundingBoxf3& box = bounding_box();
    assert(box.defined || box.min(0) >= box.max(0) || box.min(1) >= box.max(1) || box.min(2) >= box.max(2));

    BoundingBoxf3* transformed_bounding_box = const_cast<BoundingBoxf3*>(&m_transformed_bounding_box);
    bool* transformed_bounding_box_dirty = const_cast<bool*>(&m_transformed_bounding_box_dirty);
    if (*transformed_bounding_box_dirty) {
        *transformed_bounding_box = box.transformed(world_matrix());
        *transformed_bounding_box_dirty = false;
    }
    return *transformed_bounding_box;
}

const BoundingBoxf3& GLVolume::transformed_convex_hull_bounding_box() const
{
    BoundingBoxf3* transformed_convex_hull_bounding_box = const_cast<BoundingBoxf3*>(&m_transformed_convex_hull_bounding_box);
    bool* transformed_convex_hull_bounding_box_dirty = const_cast<bool*>(&m_transformed_convex_hull_bounding_box_dirty);
    if (*transformed_convex_hull_bounding_box_dirty) {
        *transformed_convex_hull_bounding_box = this->transformed_convex_hull_bounding_box(world_matrix());
        *transformed_convex_hull_bounding_box_dirty = false;
    }
    return *transformed_convex_hull_bounding_box;
}

BoundingBoxf3 GLVolume::transformed_convex_hull_bounding_box(const Transform3d &trafo) const
{
	return (m_convex_hull && m_convex_hull->stl.stats.number_of_facets > 0) ? 
		m_convex_hull->transformed_bounding_box(trafo) :
        bounding_box().transformed(trafo);
}

void GLVolume::set_range(double min_z, double max_z)
{
    this->qverts_range.first = 0;
    this->qverts_range.second = this->indexed_vertex_array.quad_indices_size;
    this->tverts_range.first = 0;
    this->tverts_range.second = this->indexed_vertex_array.triangle_indices_size;
    if (! this->print_zs.empty()) {
        // The Z layer range is specified.
        // First test whether the Z span of this object is not out of (min_z, max_z) completely.
        if (this->print_zs.front() > max_z || this->print_zs.back() < min_z) {
            this->qverts_range.second = 0;
            this->tverts_range.second = 0;
        } else {
            // Then find the lowest layer to be displayed.
            size_t i = 0;
            for (; i < this->print_zs.size() && this->print_zs[i] < min_z; ++ i);
            if (i == this->print_zs.size()) {
                // This shall not happen.
                this->qverts_range.second = 0;
                this->tverts_range.second = 0;
            } else {
                // Remember start of the layer.
                this->qverts_range.first = this->offsets[i * 2];
                this->tverts_range.first = this->offsets[i * 2 + 1];
                // Some layers are above $min_z. Which?
                for (; i < this->print_zs.size() && this->print_zs[i] <= max_z; ++ i);
                if (i < this->print_zs.size()) {
                    this->qverts_range.second = this->offsets[i * 2];
                    this->tverts_range.second = this->offsets[i * 2 + 1];
                }
            }
        }
    }
}

void GLVolume::render() const
{
    if (!is_active)
        return;

    if (this->is_left_handed())
        glFrontFace(GL_CW);
    glsafe(::glCullFace(GL_BACK));
    glsafe(::glPushMatrix());
    glsafe(::glMultMatrixd(world_matrix().data()));

    this->indexed_vertex_array.render(this->tverts_range, this->qverts_range);

    glsafe(::glPopMatrix());
    if (this->is_left_handed())
        glFrontFace(GL_CCW);
}

bool GLVolume::is_sla_support() const { return this->composite_id.volume_id == -int(slaposSupportTree); }
bool GLVolume::is_sla_pad() const { return this->composite_id.volume_id == -int(slaposPad); }

bool GLVolume::is_sinking() const
{
    if (is_modifier || GUI::wxGetApp().preset_bundle->printers.get_edited_preset().printer_technology() == ptSLA)
        return false;
    const BoundingBoxf3& box = transformed_convex_hull_bounding_box();
    return box.min.z() < SINKING_Z_THRESHOLD && box.max.z() >= SINKING_Z_THRESHOLD;
}

bool GLVolume::is_below_printbed() const
{
    return transformed_convex_hull_bounding_box().max(2) < 0.0;
}
<<<<<<< HEAD

#if ENABLE_SINKING_CONTOURS
void GLVolume::update_sinking_contours()
{
    m_sinking_contours.update();
}

void GLVolume::update_sinking_contours_color()
{
    m_sinking_contours.set_color(render_color);
}

void GLVolume::render_sinking_contours()
{
    m_sinking_contours.render();
}
#endif // ENABLE_SINKING_CONTOURS
#endif // ENABLE_ALLOW_NEGATIVE_Z
=======
>>>>>>> 65b3be92

std::vector<int> GLVolumeCollection::load_object(
    const ModelObject       *model_object,
    int                      obj_idx,
    const std::vector<int>  &instance_idxs,
    const std::string       &color_by,
    bool 					 opengl_initialized)
{
    std::vector<int> volumes_idx;
    for (int volume_idx = 0; volume_idx < int(model_object->volumes.size()); ++volume_idx)
        for (int instance_idx : instance_idxs)
            volumes_idx.emplace_back(this->GLVolumeCollection::load_object_volume(model_object, obj_idx, volume_idx, instance_idx, color_by, opengl_initialized));
    return volumes_idx;
}

int GLVolumeCollection::load_object_volume(
    const ModelObject   *model_object,
    int                  obj_idx,
    int                  volume_idx,
    int                  instance_idx,
    const std::string   &color_by,
    bool 				 opengl_initialized)
{
    const ModelVolume   *model_volume = model_object->volumes[volume_idx];
    const int            extruder_id  = model_volume->extruder_id();
    const ModelInstance *instance 	  = model_object->instances[instance_idx];
    const TriangleMesh  &mesh 		  = model_volume->mesh();
    std::array<float, 4> color = GLVolume::MODEL_COLOR[((color_by == "volume") ? volume_idx : obj_idx) % 4];
    color[3] = model_volume->is_model_part() ? 1.f : 0.5f;
    this->volumes.emplace_back(new GLVolume(color));
    GLVolume& v = *this->volumes.back();
    v.set_color_from_model_volume(*model_volume);
#if ENABLE_SMOOTH_NORMALS
    v.indexed_vertex_array.load_mesh(mesh, true);
#else
    v.indexed_vertex_array.load_mesh(mesh);
#endif // ENABLE_SMOOTH_NORMALS
    v.indexed_vertex_array.finalize_geometry(opengl_initialized);
    v.composite_id = GLVolume::CompositeID(obj_idx, volume_idx, instance_idx);
    if (model_volume->is_model_part())
    {
        // GLVolume will reference a convex hull from model_volume!
        v.set_convex_hull(model_volume->get_convex_hull_shared_ptr());
        if (extruder_id != -1)
            v.extruder_id = extruder_id;
    }
    v.is_modifier = !model_volume->is_model_part();
    v.shader_outside_printer_detection_enabled = model_volume->is_model_part();
    v.set_instance_transformation(instance->get_transformation());
    v.set_volume_transformation(model_volume->get_transformation());

    return int(this->volumes.size() - 1);
}

// Load SLA auxiliary GLVolumes (for support trees or pad).
// This function produces volumes for multiple instances in a single shot,
// as some object specific mesh conversions may be expensive.
void GLVolumeCollection::load_object_auxiliary(
    const SLAPrintObject 		   *print_object,
    int                             obj_idx,
    // pairs of <instance_idx, print_instance_idx>
    const std::vector<std::pair<size_t, size_t>>& instances,
    SLAPrintObjectStep              milestone,
    // Timestamp of the last change of the milestone
    size_t                          timestamp,
    bool 				 			opengl_initialized)
{
    assert(print_object->is_step_done(milestone));
    Transform3d  mesh_trafo_inv = print_object->trafo().inverse();
    // Get the support mesh.
    TriangleMesh mesh = print_object->get_mesh(milestone);
    mesh.transform(mesh_trafo_inv);
    // Convex hull is required for out of print bed detection.
    TriangleMesh convex_hull = mesh.convex_hull_3d();
    for (const std::pair<size_t, size_t>& instance_idx : instances) {
        const ModelInstance& model_instance = *print_object->model_object()->instances[instance_idx.first];
        this->volumes.emplace_back(new GLVolume((milestone == slaposPad) ? GLVolume::SLA_PAD_COLOR : GLVolume::SLA_SUPPORT_COLOR));
        GLVolume& v = *this->volumes.back();
#if ENABLE_SMOOTH_NORMALS
        v.indexed_vertex_array.load_mesh(mesh, true);
#else
        v.indexed_vertex_array.load_mesh(mesh);
#endif // ENABLE_SMOOTH_NORMALS
        v.indexed_vertex_array.finalize_geometry(opengl_initialized);
        v.composite_id = GLVolume::CompositeID(obj_idx, -int(milestone), (int)instance_idx.first);
        v.geometry_id = std::pair<size_t, size_t>(timestamp, model_instance.id().id);
        // Create a copy of the convex hull mesh for each instance. Use a move operator on the last instance.
        if (&instance_idx == &instances.back())
            v.set_convex_hull(std::move(convex_hull));
        else
            v.set_convex_hull(convex_hull);
        v.is_modifier = false;
        v.shader_outside_printer_detection_enabled = (milestone == slaposSupportTree);
        v.set_instance_transformation(model_instance.get_transformation());
        // Leave the volume transformation at identity.
        // v.set_volume_transformation(model_volume->get_transformation());
    }
}

int GLVolumeCollection::load_wipe_tower_preview(
    int obj_idx, float pos_x, float pos_y, float width, float depth, float height,
    float rotation_angle, bool size_unknown, float brim_width, bool opengl_initialized)
{
    if (depth < 0.01f)
        return int(this->volumes.size() - 1);
    if (height == 0.0f)
        height = 0.1f;

    TriangleMesh mesh;
    std::array<float, 4> color = { 0.5f, 0.5f, 0.0f, 1.0f };

    // In case we don't know precise dimensions of the wipe tower yet, we'll draw
    // the box with different color with one side jagged:
    if (size_unknown) {
        color[0] = 0.9f;
        color[1] = 0.6f;

        // Too narrow tower would interfere with the teeth. The estimate is not precise anyway.
        depth = std::max(depth, 10.f);
        float min_width = 30.f;
        // We'll now create the box with jagged edge. y-coordinates of the pre-generated model
        // are shifted so that the front edge has y=0 and centerline of the back edge has y=depth:
        Pointf3s points;
        std::vector<Vec3i> facets;
        float out_points_idx[][3] = { { 0, -depth, 0 }, { 0, 0, 0 }, { 38.453f, 0, 0 }, { 61.547f, 0, 0 }, { 100.0f, 0, 0 }, { 100.0f, -depth, 0 }, { 55.7735f, -10.0f, 0 }, { 44.2265f, 10.0f, 0 },
        { 38.453f, 0, 1 }, { 0, 0, 1 }, { 0, -depth, 1 }, { 100.0f, -depth, 1 }, { 100.0f, 0, 1 }, { 61.547f, 0, 1 }, { 55.7735f, -10.0f, 1 }, { 44.2265f, 10.0f, 1 } };
        int out_facets_idx[][3] = { { 0, 1, 2 }, { 3, 4, 5 }, { 6, 5, 0 }, { 3, 5, 6 }, { 6, 2, 7 }, { 6, 0, 2 }, { 8, 9, 10 }, { 11, 12, 13 }, { 10, 11, 14 }, { 14, 11, 13 }, { 15, 8, 14 },
                                   {8, 10, 14}, {3, 12, 4}, {3, 13, 12}, {6, 13, 3}, {6, 14, 13}, {7, 14, 6}, {7, 15, 14}, {2, 15, 7}, {2, 8, 15}, {1, 8, 2}, {1, 9, 8},
                                   {0, 9, 1}, {0, 10, 9}, {5, 10, 0}, {5, 11, 10}, {4, 11, 5}, {4, 12, 11} };
        for (int i = 0; i < 16; ++i)
            points.emplace_back(out_points_idx[i][0] / (100.f / min_width),
                                out_points_idx[i][1] + depth, out_points_idx[i][2]);
        for (int i = 0; i < 28; ++i)
            facets.emplace_back(out_facets_idx[i][0],
                                out_facets_idx[i][1],
                                out_facets_idx[i][2]);
        TriangleMesh tooth_mesh(points, facets);

        // We have the mesh ready. It has one tooth and width of min_width. We will now
        // append several of these together until we are close to the required width
        // of the block. Than we can scale it precisely.
        size_t n = std::max(1, int(width / min_width)); // How many shall be merged?
        for (size_t i = 0; i < n; ++i) {
            mesh.merge(tooth_mesh);
            tooth_mesh.translate(min_width, 0.f, 0.f);
        }

        mesh.scale(Vec3d(width / (n * min_width), 1.f, height)); // Scaling to proper width
    }
    else
        mesh = make_cube(width, depth, height);

    // We'll make another mesh to show the brim (fixed layer height):
    TriangleMesh brim_mesh = make_cube(width + 2.f * brim_width, depth + 2.f * brim_width, 0.2f);
    brim_mesh.translate(-brim_width, -brim_width, 0.f);
    mesh.merge(brim_mesh);

    volumes.emplace_back(new GLVolume(color));
    GLVolume& v = *volumes.back();
    v.indexed_vertex_array.load_mesh(mesh);
    v.indexed_vertex_array.finalize_geometry(opengl_initialized);
    v.set_volume_offset(Vec3d(pos_x, pos_y, 0.0));
    v.set_volume_rotation(Vec3d(0., 0., (M_PI / 180.) * rotation_angle));
    v.composite_id = GLVolume::CompositeID(obj_idx, 0, 0);
    v.geometry_id.first = 0;
    v.geometry_id.second = wipe_tower_instance_id().id;
    v.is_wipe_tower = true;
    v.shader_outside_printer_detection_enabled = !size_unknown;
    return int(volumes.size() - 1);
}

GLVolume* GLVolumeCollection::new_toolpath_volume(const std::array<float, 4>& rgba, size_t reserve_vbo_floats)
{
	GLVolume *out = new_nontoolpath_volume(rgba, reserve_vbo_floats);
	out->is_extrusion_path = true;
	return out;
}

GLVolume* GLVolumeCollection::new_nontoolpath_volume(const std::array<float, 4>& rgba, size_t reserve_vbo_floats)
{
	GLVolume *out = new GLVolume(rgba);
	out->is_extrusion_path = false;
	// Reserving number of vertices (3x position + 3x color)
	out->indexed_vertex_array.reserve(reserve_vbo_floats / 6);
	this->volumes.emplace_back(out);
	return out;
}

GLVolumeWithIdAndZList volumes_to_render(const GLVolumePtrs& volumes, GLVolumeCollection::ERenderType type, const Transform3d& view_matrix, std::function<bool(const GLVolume&)> filter_func)
{
    GLVolumeWithIdAndZList list;
    list.reserve(volumes.size());

    for (unsigned int i = 0; i < (unsigned int)volumes.size(); ++i) {
        GLVolume* volume = volumes[i];
        bool is_transparent = (volume->render_color[3] < 1.0f);
        if (((type == GLVolumeCollection::ERenderType::Opaque && !is_transparent) ||
             (type == GLVolumeCollection::ERenderType::Transparent && is_transparent) ||
             type == GLVolumeCollection::ERenderType::All) &&
            (! filter_func || filter_func(*volume)))
            list.emplace_back(std::make_pair(volume, std::make_pair(i, 0.0)));
    }

    if (type == GLVolumeCollection::ERenderType::Transparent && list.size() > 1) {
        for (GLVolumeWithIdAndZ& volume : list) {
            volume.second.second = volume.first->bounding_box().transformed(view_matrix * volume.first->world_matrix()).max(2);
        }

        std::sort(list.begin(), list.end(),
            [](const GLVolumeWithIdAndZ& v1, const GLVolumeWithIdAndZ& v2) -> bool { return v1.second.second < v2.second.second; }
        );
    }
    else if (type == GLVolumeCollection::ERenderType::Opaque && list.size() > 1) {
        std::sort(list.begin(), list.end(),
            [](const GLVolumeWithIdAndZ& v1, const GLVolumeWithIdAndZ& v2) -> bool { return v1.first->selected && !v2.first->selected; }
        );
    }

    return list;
}

void GLVolumeCollection::render(GLVolumeCollection::ERenderType type, bool disable_cullface, const Transform3d& view_matrix, std::function<bool(const GLVolume&)> filter_func) const
{
    GLShaderProgram* shader = GUI::wxGetApp().get_current_shader();
    if (shader == nullptr)
        return;

    if (type == ERenderType::Transparent) {
        glsafe(::glEnable(GL_BLEND));
        glsafe(::glBlendFunc(GL_SRC_ALPHA, GL_ONE_MINUS_SRC_ALPHA));
    }

    glsafe(::glCullFace(GL_BACK));
    if (disable_cullface)
        glsafe(::glDisable(GL_CULL_FACE));

#if ENABLE_SINKING_CONTOURS
    GLVolumeWithIdAndZList to_render = volumes_to_render(volumes, type, view_matrix, filter_func);
    for (GLVolumeWithIdAndZ& volume : to_render) {
        volume.first->set_render_color();

        // render sinking contours of non-hovered volumes
        if (volume.first->is_sinking() && !volume.first->is_below_printbed() && volume.first->hover == GLVolume::HS_None) {
            shader->stop_using();
            glsafe(::glLineWidth(5.0f));
            volume.first->update_sinking_contours_color();
            volume.first->render_sinking_contours();
            shader->start_using();
        }

        glsafe(::glEnableClientState(GL_VERTEX_ARRAY));
        glsafe(::glEnableClientState(GL_NORMAL_ARRAY));

        shader->set_uniform("uniform_color", volume.first->render_color);
        shader->set_uniform("z_range", m_z_range, 2);
        shader->set_uniform("clipping_plane", m_clipping_plane, 4);
        shader->set_uniform("print_box.min", m_print_box_min, 3);
        shader->set_uniform("print_box.max", m_print_box_max, 3);
        shader->set_uniform("print_box.actived", volume.first->shader_outside_printer_detection_enabled);
        shader->set_uniform("print_box.volume_world_matrix", volume.first->world_matrix());
        shader->set_uniform("slope.actived", m_slope.active && !volume.first->is_modifier && !volume.first->is_wipe_tower);
        shader->set_uniform("slope.volume_world_normal_matrix", static_cast<Matrix3f>(volume.first->world_matrix().matrix().block(0, 0, 3, 3).inverse().transpose().cast<float>()));
        shader->set_uniform("slope.normal_z", m_slope.normal_z);

#if ENABLE_ENVIRONMENT_MAP
        unsigned int environment_texture_id = GUI::wxGetApp().plater()->get_environment_texture_id();
        bool use_environment_texture = environment_texture_id > 0 && GUI::wxGetApp().app_config->get("use_environment_map") == "1";
        shader->set_uniform("use_environment_tex", use_environment_texture);
        if (use_environment_texture)
            glsafe(::glBindTexture(GL_TEXTURE_2D, environment_texture_id));
#endif // ENABLE_ENVIRONMENT_MAP
        glcheck();

        volume.first->render();

#if ENABLE_ENVIRONMENT_MAP
        if (use_environment_texture)
            glsafe(::glBindTexture(GL_TEXTURE_2D, 0));
#endif // ENABLE_ENVIRONMENT_MAP

        glsafe(::glBindBuffer(GL_ARRAY_BUFFER, 0));
        glsafe(::glBindBuffer(GL_ELEMENT_ARRAY_BUFFER, 0));

        glsafe(::glDisableClientState(GL_VERTEX_ARRAY));
        glsafe(::glDisableClientState(GL_NORMAL_ARRAY));
    }

    for (GLVolumeWithIdAndZ& volume : to_render) {
        // render sinking contours of hovered volumes
        if (volume.first->is_sinking() && !volume.first->is_below_printbed() && volume.first->hover != GLVolume::HS_None) {
            shader->stop_using();
            glsafe(::glLineWidth(5.0f));
            glsafe(::glDisable(GL_DEPTH_TEST));
            volume.first->update_sinking_contours_color();
            volume.first->render_sinking_contours();
            glsafe(::glEnable(GL_DEPTH_TEST));
            shader->start_using();
        }
    }
#else
    glsafe(::glEnableClientState(GL_VERTEX_ARRAY));
    glsafe(::glEnableClientState(GL_NORMAL_ARRAY));
 
    shader->set_uniform("print_box.min", m_print_box_min, 3);
    shader->set_uniform("print_box.max", m_print_box_max, 3);
    shader->set_uniform("z_range", m_z_range, 2);
    shader->set_uniform("clipping_plane", m_clipping_plane, 4);
    shader->set_uniform("slope.normal_z", m_slope.normal_z);

#if ENABLE_ENVIRONMENT_MAP
    unsigned int environment_texture_id = GUI::wxGetApp().plater()->get_environment_texture_id();
    bool use_environment_texture = environment_texture_id > 0 && GUI::wxGetApp().app_config->get("use_environment_map") == "1";
    shader->set_uniform("use_environment_tex", use_environment_texture);
    if (use_environment_texture)
        glsafe(::glBindTexture(GL_TEXTURE_2D, environment_texture_id));
#endif // ENABLE_ENVIRONMENT_MAP
    glcheck();

    GLVolumeWithIdAndZList to_render = volumes_to_render(this->volumes, type, view_matrix, filter_func);
    for (GLVolumeWithIdAndZ& volume : to_render) {
        volume.first->set_render_color();
        shader->set_uniform("uniform_color", volume.first->render_color);
        shader->set_uniform("print_box.actived", volume.first->shader_outside_printer_detection_enabled);
        shader->set_uniform("print_box.volume_world_matrix", volume.first->world_matrix());
        shader->set_uniform("slope.actived", m_slope.active && !volume.first->is_modifier && !volume.first->is_wipe_tower);
        shader->set_uniform("slope.volume_world_normal_matrix", static_cast<Matrix3f>(volume.first->world_matrix().matrix().block(0, 0, 3, 3).inverse().transpose().cast<float>()));
        volume.first->render();
    }

#if ENABLE_ENVIRONMENT_MAP
    if (use_environment_texture)
        glsafe(::glBindTexture(GL_TEXTURE_2D, 0));
#endif // ENABLE_ENVIRONMENT_MAP

    glsafe(::glBindBuffer(GL_ARRAY_BUFFER, 0));
    glsafe(::glBindBuffer(GL_ELEMENT_ARRAY_BUFFER, 0));

    glsafe(::glDisableClientState(GL_VERTEX_ARRAY));
    glsafe(::glDisableClientState(GL_NORMAL_ARRAY));
#endif // ENABLE_SINKING_CONTOURS

    if (disable_cullface)
        glsafe(::glEnable(GL_CULL_FACE));

    if (type == ERenderType::Transparent)
        glsafe(::glDisable(GL_BLEND));
}

bool GLVolumeCollection::check_outside_state(const DynamicPrintConfig* config, ModelInstanceEPrintVolumeState* out_state) const
{
    if (config == nullptr)
        return false;

    const ConfigOptionPoints* opt = dynamic_cast<const ConfigOptionPoints*>(config->option("bed_shape"));
    if (opt == nullptr)
        return false;

    BoundingBox bed_box_2D = get_extents(Polygon::new_scale(opt->values));
    BoundingBoxf3 print_volume({ unscale<double>(bed_box_2D.min(0)), unscale<double>(bed_box_2D.min(1)), 0.0 }, { unscale<double>(bed_box_2D.max(0)), unscale<double>(bed_box_2D.max(1)), config->opt_float("max_print_height") });
    // Allow the objects to protrude below the print bed
    print_volume.min(2) = -1e10;
    print_volume.min(0) -= BedEpsilon;
    print_volume.min(1) -= BedEpsilon;
    print_volume.max(0) += BedEpsilon;
    print_volume.max(1) += BedEpsilon;

    ModelInstanceEPrintVolumeState state = ModelInstancePVS_Inside;

    bool contained_min_one = false;

    for (GLVolume* volume : this->volumes) {
        if (volume == nullptr || volume->is_modifier || (volume->is_wipe_tower && !volume->shader_outside_printer_detection_enabled) || (volume->composite_id.volume_id < 0 && !volume->shader_outside_printer_detection_enabled))
            continue;

        const BoundingBoxf3& bb = volume->transformed_convex_hull_bounding_box();
        bool contained = print_volume.contains(bb);

        volume->is_outside = !contained;
        if (!volume->printable)
            continue;

        if (contained)
            contained_min_one = true;

        if (state == ModelInstancePVS_Inside && volume->is_outside)
            state = ModelInstancePVS_Fully_Outside;

        if (state == ModelInstancePVS_Fully_Outside && volume->is_outside && print_volume.intersects(bb))
            state = ModelInstancePVS_Partly_Outside;
    }

    if (out_state != nullptr)
        *out_state = state;

    return contained_min_one;
}

bool GLVolumeCollection::check_outside_state(const DynamicPrintConfig* config, bool& partlyOut, bool& fullyOut) const
{
    if (config == nullptr)
        return false;

    const ConfigOptionPoints* opt = dynamic_cast<const ConfigOptionPoints*>(config->option("bed_shape"));
    if (opt == nullptr)
        return false;

    BoundingBox bed_box_2D = get_extents(Polygon::new_scale(opt->values));
    BoundingBoxf3 print_volume(Vec3d(unscale<double>(bed_box_2D.min(0)), unscale<double>(bed_box_2D.min(1)), 0.0), Vec3d(unscale<double>(bed_box_2D.max(0)), unscale<double>(bed_box_2D.max(1)), config->opt_float("max_print_height")));
    // Allow the objects to protrude below the print bed
    print_volume.min(2) = -1e10;
    print_volume.min(0) -= BedEpsilon;
    print_volume.min(1) -= BedEpsilon;
    print_volume.max(0) += BedEpsilon;
    print_volume.max(1) += BedEpsilon;

    bool contained_min_one = false;

    partlyOut = false;
    fullyOut = false;
    for (GLVolume* volume : this->volumes) {
        if (volume == nullptr || volume->is_modifier || (volume->is_wipe_tower && !volume->shader_outside_printer_detection_enabled) || (volume->composite_id.volume_id < 0 && !volume->shader_outside_printer_detection_enabled))
            continue;

        const BoundingBoxf3& bb = volume->transformed_convex_hull_bounding_box();
        bool contained = print_volume.contains(bb);

        volume->is_outside = !contained;
        if (!volume->printable)
            continue;

        if (contained)
            contained_min_one = true;

        if (volume->is_outside) {
            if (print_volume.intersects(bb))
                partlyOut = true;
            else 
                fullyOut = true;
        }
    }
    /*
    if (out_state != nullptr)
        *out_state = state;
    */
    return contained_min_one;
}

void GLVolumeCollection::reset_outside_state()
{
    for (GLVolume* volume : this->volumes)
    {
        if (volume != nullptr)
            volume->is_outside = false;
    }
}

void GLVolumeCollection::update_colors_by_extruder(const DynamicPrintConfig* config)
{
    static const float inv_255 = 1.0f / 255.0f;

    struct Color
    {
        std::string text;
        unsigned char rgb[3];

        Color()
            : text("")
        {
            rgb[0] = 255;
            rgb[1] = 255;
            rgb[2] = 255;
        }

        void set(const std::string& text, unsigned char* rgb)
        {
            this->text = text;
            ::memcpy((void*)this->rgb, (const void*)rgb, 3 * sizeof(unsigned char));
        }
    };

    if (config == nullptr)
        return;

    const ConfigOptionStrings* extruders_opt = dynamic_cast<const ConfigOptionStrings*>(config->option("extruder_colour"));
    if (extruders_opt == nullptr)
        return;

    const ConfigOptionStrings* filamemts_opt = dynamic_cast<const ConfigOptionStrings*>(config->option("filament_colour"));
    if (filamemts_opt == nullptr)
        return;

    unsigned int colors_count = std::max((unsigned int)extruders_opt->values.size(), (unsigned int)filamemts_opt->values.size());
    if (colors_count == 0)
        return;

    std::vector<Color> colors(colors_count);

    unsigned char rgb[3];
    for (unsigned int i = 0; i < colors_count; ++i)
    {
        const std::string& txt_color = config->opt_string("extruder_colour", i);
        if (Slic3r::GUI::BitmapCache::parse_color(txt_color, rgb))
        {
            colors[i].set(txt_color, rgb);
        }
        else
        {
            const std::string& txt_color = config->opt_string("filament_colour", i);
            if (Slic3r::GUI::BitmapCache::parse_color(txt_color, rgb))
                colors[i].set(txt_color, rgb);
        }
    }

    for (GLVolume* volume : volumes)
    {
        if ((volume == nullptr) || volume->is_modifier || volume->is_wipe_tower || (volume->volume_idx() < 0))
            continue;

        int extruder_id = volume->extruder_id - 1;
        if ((extruder_id < 0) || ((int)colors.size() <= extruder_id))
            extruder_id = 0;

        const Color& color = colors[extruder_id];
        if (!color.text.empty())
        {
            for (int i = 0; i < 3; ++i)
            {
                volume->color[i] = (float)color.rgb[i] * inv_255;
            }
        }
    }
}

std::vector<double> GLVolumeCollection::get_current_print_zs(bool active_only) const
{
    // Collect layer top positions of all volumes.
    std::vector<double> print_zs;
    for (GLVolume *vol : this->volumes)
    {
        if (!active_only || vol->is_active)
            append(print_zs, vol->print_zs);
    }
    std::sort(print_zs.begin(), print_zs.end());

    // Replace intervals of layers with similar top positions with their average value.
    int n = int(print_zs.size());
    int k = 0;
    for (int i = 0; i < n;) {
        int j = i + 1;
        coordf_t zmax = print_zs[i] + EPSILON;
        for (; j < n && print_zs[j] <= zmax; ++ j) ;
        print_zs[k ++] = (j > i + 1) ? (0.5 * (print_zs[i] + print_zs[j - 1])) : print_zs[i];
        i = j;
    }
    if (k < n)
        print_zs.erase(print_zs.begin() + k, print_zs.end());

    return print_zs;
}

size_t GLVolumeCollection::cpu_memory_used() const 
{
	size_t memsize = sizeof(*this) + this->volumes.capacity() * sizeof(GLVolume);
	for (const GLVolume *volume : this->volumes)
		memsize += volume->cpu_memory_used();
	return memsize;
}

size_t GLVolumeCollection::gpu_memory_used() const 
{
	size_t memsize = 0;
	for (const GLVolume *volume : this->volumes)
		memsize += volume->gpu_memory_used();
	return memsize;
}

std::string GLVolumeCollection::log_memory_info() const 
{ 
	return " (GLVolumeCollection RAM: " + format_memsize_MB(this->cpu_memory_used()) + " GPU: " + format_memsize_MB(this->gpu_memory_used()) + " Both: " + format_memsize_MB(this->gpu_memory_used()) + ")";
}

// caller is responsible for supplying NO lines with zero length
static void thick_lines_to_indexed_vertex_array(
    const Lines                 &lines, 
    const std::vector<double>   &widths,
    const std::vector<double>   &heights, 
    bool                         closed,
    double                       top_z,
    GLIndexedVertexArray        &volume)
{
    assert(! lines.empty());
    if (lines.empty())
        return;

#define LEFT    0
#define RIGHT   1
#define TOP     2
#define BOTTOM  3

    // right, left, top, bottom
    int     idx_prev[4]      = { -1, -1, -1, -1 };
    double  bottom_z_prev    = 0.;
    Vec2d   b1_prev(Vec2d::Zero());
    Vec2d   v_prev(Vec2d::Zero());
    int     idx_initial[4]   = { -1, -1, -1, -1 };
    double  width_initial    = 0.;
    double  bottom_z_initial = 0.0;
    double  len_prev = 0.0;

    // loop once more in case of closed loops
    size_t lines_end = closed ? (lines.size() + 1) : lines.size();
    for (size_t ii = 0; ii < lines_end; ++ ii) {
        size_t i = (ii == lines.size()) ? 0 : ii;
        const Line &line = lines[i];
        double bottom_z = top_z - heights[i];
        double middle_z = 0.5 * (top_z + bottom_z);
        double width = widths[i];

        bool is_first = (ii == 0);
        bool is_last = (ii == lines_end - 1);
        bool is_closing = closed && is_last;

        Vec2d v = unscale(line.vector()).normalized();
        double len = unscale<double>(line.length());

        Vec2d a = unscale(line.a);
        Vec2d b = unscale(line.b);
        Vec2d a1 = a;
        Vec2d a2 = a;
        Vec2d b1 = b;
        Vec2d b2 = b;
        {
            double dist = 0.5 * width;  // scaled
            double dx = dist * v(0);
            double dy = dist * v(1);
            a1 += Vec2d(+dy, -dx);
            a2 += Vec2d(-dy, +dx);
            b1 += Vec2d(+dy, -dx);
            b2 += Vec2d(-dy, +dx);
        }

        // calculate new XY normals
        Vec2d xy_right_normal = unscale(line.normal()).normalized();

        int idx_a[4] = { 0, 0, 0, 0 }; // initialized to avoid warnings
        int idx_b[4] = { 0, 0, 0, 0 }; // initialized to avoid warnings
        int idx_last = int(volume.vertices_and_normals_interleaved.size() / 6);

        bool bottom_z_different = bottom_z_prev != bottom_z;
        bottom_z_prev = bottom_z;

        if (!is_first && bottom_z_different)
        {
            // Found a change of the layer thickness -> Add a cap at the end of the previous segment.
            volume.push_quad(idx_b[BOTTOM], idx_b[LEFT], idx_b[TOP], idx_b[RIGHT]);
        }

        // Share top / bottom vertices if possible.
        if (is_first) {
            idx_a[TOP] = idx_last++;
            volume.push_geometry(a(0), a(1), top_z   , 0., 0.,  1.); 
        } else {
            idx_a[TOP] = idx_prev[TOP];
        }

        if (is_first || bottom_z_different) {
            // Start of the 1st line segment or a change of the layer thickness while maintaining the print_z.
            idx_a[BOTTOM] = idx_last ++;
            volume.push_geometry(a(0), a(1), bottom_z, 0., 0., -1.);
            idx_a[LEFT ] = idx_last ++;
            volume.push_geometry(a2(0), a2(1), middle_z, -xy_right_normal(0), -xy_right_normal(1), 0.0);
            idx_a[RIGHT] = idx_last ++;
            volume.push_geometry(a1(0), a1(1), middle_z, xy_right_normal(0), xy_right_normal(1), 0.0);
        }
        else {
            idx_a[BOTTOM] = idx_prev[BOTTOM];
        }

        if (is_first) {
            // Start of the 1st line segment.
            width_initial    = width;
            bottom_z_initial = bottom_z;
            memcpy(idx_initial, idx_a, sizeof(int) * 4);
        } else {
            // Continuing a previous segment.
            // Share left / right vertices if possible.
			double v_dot    = v_prev.dot(v);
            // To reduce gpu memory usage, we try to reuse vertices
            // To reduce the visual artifacts, due to averaged normals, we allow to reuse vertices only when any of two adjacent edges 
            // is longer than a fixed threshold.
            // The following value is arbitrary, it comes from tests made on a bunch of models showing the visual artifacts
            double len_threshold = 2.5;

            // Generate new vertices if the angle between adjacent edges is greater than 45 degrees or thresholds conditions are met
            bool sharp = (v_dot < 0.707) || (len_prev > len_threshold) || (len > len_threshold);
            if (sharp) {
                if (!bottom_z_different)
                {
                    // Allocate new left / right points for the start of this segment as these points will receive their own normals to indicate a sharp turn.
                    idx_a[RIGHT] = idx_last++;
                    volume.push_geometry(a1(0), a1(1), middle_z, xy_right_normal(0), xy_right_normal(1), 0.0);
                    idx_a[LEFT] = idx_last++;
                    volume.push_geometry(a2(0), a2(1), middle_z, -xy_right_normal(0), -xy_right_normal(1), 0.0);
                    if (cross2(v_prev, v) > 0.) {
                        // Right turn. Fill in the right turn wedge.
                        volume.push_triangle(idx_prev[RIGHT], idx_a[RIGHT], idx_prev[TOP]);
                        volume.push_triangle(idx_prev[RIGHT], idx_prev[BOTTOM], idx_a[RIGHT]);
                    }
                    else {
                        // Left turn. Fill in the left turn wedge.
                        volume.push_triangle(idx_prev[LEFT], idx_prev[TOP], idx_a[LEFT]);
                        volume.push_triangle(idx_prev[LEFT], idx_a[LEFT], idx_prev[BOTTOM]);
                    }
                }
            }
            else
            {
                if (!bottom_z_different)
                {
                    // The two successive segments are nearly collinear.
                    idx_a[LEFT ] = idx_prev[LEFT];
                    idx_a[RIGHT] = idx_prev[RIGHT];
                }
            }
            if (is_closing) {
                if (!sharp) {
                    if (!bottom_z_different)
                    {
                        // Closing a loop with smooth transition. Unify the closing left / right vertices.
                        memcpy(volume.vertices_and_normals_interleaved.data() + idx_initial[LEFT ] * 6, volume.vertices_and_normals_interleaved.data() + idx_prev[LEFT ] * 6, sizeof(float) * 6);
                        memcpy(volume.vertices_and_normals_interleaved.data() + idx_initial[RIGHT] * 6, volume.vertices_and_normals_interleaved.data() + idx_prev[RIGHT] * 6, sizeof(float) * 6);
                        volume.vertices_and_normals_interleaved.erase(volume.vertices_and_normals_interleaved.end() - 12, volume.vertices_and_normals_interleaved.end());
                        // Replace the left / right vertex indices to point to the start of the loop. 
                        for (size_t u = volume.quad_indices.size() - 16; u < volume.quad_indices.size(); ++ u) {
                            if (volume.quad_indices[u] == idx_prev[LEFT])
                                volume.quad_indices[u] = idx_initial[LEFT];
                            else if (volume.quad_indices[u] == idx_prev[RIGHT])
                                volume.quad_indices[u] = idx_initial[RIGHT];
                        }
                    }
                }
                // This is the last iteration, only required to solve the transition.
                break;
            }
        }

        // Only new allocate top / bottom vertices, if not closing a loop.
        if (is_closing) {
            idx_b[TOP] = idx_initial[TOP];
        } else {
            idx_b[TOP] = idx_last ++;
            volume.push_geometry(b(0), b(1), top_z   , 0., 0.,  1.);
        }

        if (is_closing && (width == width_initial) && (bottom_z == bottom_z_initial)) {
            idx_b[BOTTOM] = idx_initial[BOTTOM];
        } else {
            idx_b[BOTTOM] = idx_last ++;
            volume.push_geometry(b(0), b(1), bottom_z, 0., 0., -1.);
        }
        // Generate new vertices for the end of this line segment.
        idx_b[LEFT  ] = idx_last ++;
        volume.push_geometry(b2(0), b2(1), middle_z, -xy_right_normal(0), -xy_right_normal(1), 0.0);
        idx_b[RIGHT ] = idx_last ++;
        volume.push_geometry(b1(0), b1(1), middle_z, xy_right_normal(0), xy_right_normal(1), 0.0);

        memcpy(idx_prev, idx_b, 4 * sizeof(int));
        bottom_z_prev = bottom_z;
        b1_prev = b1;
        v_prev = v;
        len_prev = len;

        if (bottom_z_different && (closed || (!is_first && !is_last)))
        {
            // Found a change of the layer thickness -> Add a cap at the beginning of this segment.
            volume.push_quad(idx_a[BOTTOM], idx_a[RIGHT], idx_a[TOP], idx_a[LEFT]);
        }

        if (! closed) {
            // Terminate open paths with caps.
            if (is_first)
                volume.push_quad(idx_a[BOTTOM], idx_a[RIGHT], idx_a[TOP], idx_a[LEFT]);
            // We don't use 'else' because both cases are true if we have only one line.
            if (is_last)
                volume.push_quad(idx_b[BOTTOM], idx_b[LEFT], idx_b[TOP], idx_b[RIGHT]);
        }

        // Add quads for a straight hollow tube-like segment.
        // bottom-right face
        volume.push_quad(idx_a[BOTTOM], idx_b[BOTTOM], idx_b[RIGHT], idx_a[RIGHT]);
        // top-right face
        volume.push_quad(idx_a[RIGHT], idx_b[RIGHT], idx_b[TOP], idx_a[TOP]);
        // top-left face
        volume.push_quad(idx_a[TOP], idx_b[TOP], idx_b[LEFT], idx_a[LEFT]);
        // bottom-left face
        volume.push_quad(idx_a[LEFT], idx_b[LEFT], idx_b[BOTTOM], idx_a[BOTTOM]);
    }

#undef LEFT
#undef RIGHT
#undef TOP
#undef BOTTOM
}

// caller is responsible for supplying NO lines with zero length
static void thick_lines_to_indexed_vertex_array(const Lines3& lines,
    const std::vector<double>& widths,
    const std::vector<double>& heights,
    bool closed,
    GLIndexedVertexArray& volume)
{
    assert(!lines.empty());
    if (lines.empty())
        return;

#define LEFT    0
#define RIGHT   1
#define TOP     2
#define BOTTOM  3

    // left, right, top, bottom
    int      idx_initial[4] = { -1, -1, -1, -1 };
    int      idx_prev[4] = { -1, -1, -1, -1 };
    double   z_prev = 0.0;
    double   len_prev = 0.0;
    Vec3d    n_right_prev = Vec3d::Zero();
    Vec3d    n_top_prev = Vec3d::Zero();
    Vec3d    unit_v_prev = Vec3d::Zero();
    double   width_initial = 0.0;

    // new vertices around the line endpoints
    // left, right, top, bottom
    Vec3d a[4] = { Vec3d::Zero(), Vec3d::Zero(), Vec3d::Zero(), Vec3d::Zero() };
    Vec3d b[4] = { Vec3d::Zero(), Vec3d::Zero(), Vec3d::Zero(), Vec3d::Zero() };

    // loop once more in case of closed loops
    size_t lines_end = closed ? (lines.size() + 1) : lines.size();
    for (size_t ii = 0; ii < lines_end; ++ii)
    {
        size_t i = (ii == lines.size()) ? 0 : ii;

        const Line3& line = lines[i];
        double height = heights[i];
        double width = widths[i];

        Vec3d unit_v = unscale(line.vector()).normalized();
        double len = unscale<double>(line.length());

        Vec3d n_top = Vec3d::Zero();
        Vec3d n_right = Vec3d::Zero();
        
        if ((line.a(0) == line.b(0)) && (line.a(1) == line.b(1)))
        {
            // vertical segment
            n_top = Vec3d::UnitY();
            n_right = Vec3d::UnitX();
            if (line.a(2) < line.b(2))
                n_right = -n_right;
        }
        else
        {
            // horizontal segment
            n_right = unit_v.cross(Vec3d::UnitZ()).normalized();
            n_top = n_right.cross(unit_v).normalized();
        }

        Vec3d rl_displacement = 0.5 * width * n_right;
        Vec3d tb_displacement = 0.5 * height * n_top;
        Vec3d l_a = unscale(line.a);
        Vec3d l_b = unscale(line.b);

        a[RIGHT] = l_a + rl_displacement;
        a[LEFT] = l_a - rl_displacement;
        a[TOP] = l_a + tb_displacement;
        a[BOTTOM] = l_a - tb_displacement;
        b[RIGHT] = l_b + rl_displacement;
        b[LEFT] = l_b - rl_displacement;
        b[TOP] = l_b + tb_displacement;
        b[BOTTOM] = l_b - tb_displacement;

        Vec3d n_bottom = -n_top;
        Vec3d n_left = -n_right;

        int idx_a[4];
        int idx_b[4];
        int idx_last = int(volume.vertices_and_normals_interleaved.size() / 6);

        bool z_different = (z_prev != l_a(2));
        z_prev = l_b(2);

        // Share top / bottom vertices if possible.
        if (ii == 0)
        {
            idx_a[TOP] = idx_last++;
            volume.push_geometry(a[TOP], n_top);
        }
        else
            idx_a[TOP] = idx_prev[TOP];

        if ((ii == 0) || z_different)
        {
            // Start of the 1st line segment or a change of the layer thickness while maintaining the print_z.
            idx_a[BOTTOM] = idx_last++;
            volume.push_geometry(a[BOTTOM], n_bottom);
            idx_a[LEFT] = idx_last++;
            volume.push_geometry(a[LEFT], n_left);
            idx_a[RIGHT] = idx_last++;
            volume.push_geometry(a[RIGHT], n_right);
        }
        else
            idx_a[BOTTOM] = idx_prev[BOTTOM];

        if (ii == 0)
        {
            // Start of the 1st line segment.
            width_initial = width;
            ::memcpy(idx_initial, idx_a, sizeof(int) * 4);
        }
        else
        {
            // Continuing a previous segment.
            // Share left / right vertices if possible.
            double v_dot = unit_v_prev.dot(unit_v);
            bool is_right_turn = n_top_prev.dot(unit_v_prev.cross(unit_v)) > 0.0;

            // To reduce gpu memory usage, we try to reuse vertices
            // To reduce the visual artifacts, due to averaged normals, we allow to reuse vertices only when any of two adjacent edges 
            // is longer than a fixed threshold.
            // The following value is arbitrary, it comes from tests made on a bunch of models showing the visual artifacts
            double len_threshold = 2.5;

            // Generate new vertices if the angle between adjacent edges is greater than 45 degrees or thresholds conditions are met
            bool is_sharp = (v_dot < 0.707) || (len_prev > len_threshold) || (len > len_threshold);
            if (is_sharp)
            {
                // Allocate new left / right points for the start of this segment as these points will receive their own normals to indicate a sharp turn.
                idx_a[RIGHT] = idx_last++;
                volume.push_geometry(a[RIGHT], n_right);
                idx_a[LEFT] = idx_last++;
                volume.push_geometry(a[LEFT], n_left);

                if (is_right_turn)
                {
                    // Right turn. Fill in the right turn wedge.
                    volume.push_triangle(idx_prev[RIGHT], idx_a[RIGHT], idx_prev[TOP]);
                    volume.push_triangle(idx_prev[RIGHT], idx_prev[BOTTOM], idx_a[RIGHT]);
                }
                else
                {
                    // Left turn. Fill in the left turn wedge.
                    volume.push_triangle(idx_prev[LEFT], idx_prev[TOP], idx_a[LEFT]);
                    volume.push_triangle(idx_prev[LEFT], idx_a[LEFT], idx_prev[BOTTOM]);
                }
            }
            else
            {
                // The two successive segments are nearly collinear.
                idx_a[LEFT] = idx_prev[LEFT];
                idx_a[RIGHT] = idx_prev[RIGHT];
            }

            if (ii == lines.size())
            {
                if (!is_sharp)
                {
                    // Closing a loop with smooth transition. Unify the closing left / right vertices.
                    ::memcpy(volume.vertices_and_normals_interleaved.data() + idx_initial[LEFT] * 6, volume.vertices_and_normals_interleaved.data() + idx_prev[LEFT] * 6, sizeof(float) * 6);
                    ::memcpy(volume.vertices_and_normals_interleaved.data() + idx_initial[RIGHT] * 6, volume.vertices_and_normals_interleaved.data() + idx_prev[RIGHT] * 6, sizeof(float) * 6);
                    volume.vertices_and_normals_interleaved.erase(volume.vertices_and_normals_interleaved.end() - 12, volume.vertices_and_normals_interleaved.end());
                    // Replace the left / right vertex indices to point to the start of the loop. 
                    for (size_t u = volume.quad_indices.size() - 16; u < volume.quad_indices.size(); ++u)
                    {
                        if (volume.quad_indices[u] == idx_prev[LEFT])
                            volume.quad_indices[u] = idx_initial[LEFT];
                        else if (volume.quad_indices[u] == idx_prev[RIGHT])
                            volume.quad_indices[u] = idx_initial[RIGHT];
                    }
                }

                // This is the last iteration, only required to solve the transition.
                break;
            }
        }

        // Only new allocate top / bottom vertices, if not closing a loop.
        if (closed && (ii + 1 == lines.size()))
            idx_b[TOP] = idx_initial[TOP];
        else
        {
            idx_b[TOP] = idx_last++;
            volume.push_geometry(b[TOP], n_top);
        }

        if (closed && (ii + 1 == lines.size()) && (width == width_initial))
            idx_b[BOTTOM] = idx_initial[BOTTOM];
        else
        {
            idx_b[BOTTOM] = idx_last++;
            volume.push_geometry(b[BOTTOM], n_bottom);
        }

        // Generate new vertices for the end of this line segment.
        idx_b[LEFT] = idx_last++;
        volume.push_geometry(b[LEFT], n_left);
        idx_b[RIGHT] = idx_last++;
        volume.push_geometry(b[RIGHT], n_right);

        ::memcpy(idx_prev, idx_b, 4 * sizeof(int));
        n_right_prev = n_right;
        n_top_prev = n_top;
        unit_v_prev = unit_v;
        len_prev = len;

        if (!closed)
        {
            // Terminate open paths with caps.
            if (i == 0)
                volume.push_quad(idx_a[BOTTOM], idx_a[RIGHT], idx_a[TOP], idx_a[LEFT]);

            // We don't use 'else' because both cases are true if we have only one line.
            if (i + 1 == lines.size())
                volume.push_quad(idx_b[BOTTOM], idx_b[LEFT], idx_b[TOP], idx_b[RIGHT]);
        }

        // Add quads for a straight hollow tube-like segment.
        // bottom-right face
        volume.push_quad(idx_a[BOTTOM], idx_b[BOTTOM], idx_b[RIGHT], idx_a[RIGHT]);
        // top-right face
        volume.push_quad(idx_a[RIGHT], idx_b[RIGHT], idx_b[TOP], idx_a[TOP]);
        // top-left face
        volume.push_quad(idx_a[TOP], idx_b[TOP], idx_b[LEFT], idx_a[LEFT]);
        // bottom-left face
        volume.push_quad(idx_a[LEFT], idx_b[LEFT], idx_b[BOTTOM], idx_a[BOTTOM]);
    }

#undef LEFT
#undef RIGHT
#undef TOP
#undef BOTTOM
}

static void point_to_indexed_vertex_array(const Vec3crd& point,
    double width,
    double height,
    GLIndexedVertexArray& volume)
{
    // builds a double piramid, with vertices on the local axes, around the point

    Vec3d center = unscale(point);

    double scale_factor = 1.0;
    double w = scale_factor * width;
    double h = scale_factor * height;

    // new vertices ids
    int idx_last = int(volume.vertices_and_normals_interleaved.size() / 6);
    int idxs[6];
    for (int i = 0; i < 6; ++i)
    {
        idxs[i] = idx_last + i;
    }

    Vec3d displacement_x(w, 0.0, 0.0);
    Vec3d displacement_y(0.0, w, 0.0);
    Vec3d displacement_z(0.0, 0.0, h);

    Vec3d unit_x(1.0, 0.0, 0.0);
    Vec3d unit_y(0.0, 1.0, 0.0);
    Vec3d unit_z(0.0, 0.0, 1.0);

    // vertices
    volume.push_geometry(center - displacement_x, -unit_x); // idxs[0]
    volume.push_geometry(center + displacement_x, unit_x);  // idxs[1]
    volume.push_geometry(center - displacement_y, -unit_y); // idxs[2]
    volume.push_geometry(center + displacement_y, unit_y);  // idxs[3]
    volume.push_geometry(center - displacement_z, -unit_z); // idxs[4]
    volume.push_geometry(center + displacement_z, unit_z);  // idxs[5]

    // top piramid faces
    volume.push_triangle(idxs[0], idxs[2], idxs[5]);
    volume.push_triangle(idxs[2], idxs[1], idxs[5]);
    volume.push_triangle(idxs[1], idxs[3], idxs[5]);
    volume.push_triangle(idxs[3], idxs[0], idxs[5]);

    // bottom piramid faces
    volume.push_triangle(idxs[2], idxs[0], idxs[4]);
    volume.push_triangle(idxs[1], idxs[2], idxs[4]);
    volume.push_triangle(idxs[3], idxs[1], idxs[4]);
    volume.push_triangle(idxs[0], idxs[3], idxs[4]);
}

void _3DScene::thick_lines_to_verts(
    const Lines                 &lines,
    const std::vector<double>   &widths,
    const std::vector<double>   &heights, 
    bool                         closed,
    double                       top_z,
    GLVolume                    &volume)
{
    thick_lines_to_indexed_vertex_array(lines, widths, heights, closed, top_z, volume.indexed_vertex_array);
}

void _3DScene::thick_lines_to_verts(const Lines3& lines,
    const std::vector<double>& widths,
    const std::vector<double>& heights,
    bool closed,
    GLVolume& volume)
{
    thick_lines_to_indexed_vertex_array(lines, widths, heights, closed, volume.indexed_vertex_array);
}

static void thick_point_to_verts(const Vec3crd& point,
    double width,
    double height,
    GLVolume& volume)
{
    point_to_indexed_vertex_array(point, width, height, volume.indexed_vertex_array);
}

void _3DScene::extrusionentity_to_verts(const Polyline &polyline, float width, float height, float print_z, GLVolume& volume)
{
	if (polyline.size() >= 2) {
		size_t num_segments = polyline.size() - 1;
		thick_lines_to_verts(polyline.lines(), std::vector<double>(num_segments, width), std::vector<double>(num_segments, height), false, print_z, volume);
	}
}

// Fill in the qverts and tverts with quads and triangles for the extrusion_path.
void _3DScene::extrusionentity_to_verts(const ExtrusionPath &extrusion_path, float print_z, GLVolume &volume)
{
	extrusionentity_to_verts(extrusion_path.polyline, extrusion_path.width, extrusion_path.height, print_z, volume);
}

// Fill in the qverts and tverts with quads and triangles for the extrusion_path.
void _3DScene::extrusionentity_to_verts(const ExtrusionPath &extrusion_path, float print_z, const Point &copy, GLVolume &volume)
{
    Polyline            polyline = extrusion_path.polyline;
    polyline.remove_duplicate_points();
    polyline.translate(copy);
    Lines               lines = polyline.lines();
    std::vector<double> widths(lines.size(), extrusion_path.width);
    std::vector<double> heights(lines.size(), extrusion_path.height);
    thick_lines_to_verts(lines, widths, heights, false, print_z, volume);
}

// Fill in the qverts and tverts with quads and triangles for the extrusion_loop.
void _3DScene::extrusionentity_to_verts(const ExtrusionLoop &extrusion_loop, float print_z, const Point &copy, GLVolume &volume)
{
    Lines               lines;
    std::vector<double> widths;
    std::vector<double> heights;
    for (const ExtrusionPath &extrusion_path : extrusion_loop.paths) {
        Polyline            polyline = extrusion_path.polyline;
        polyline.remove_duplicate_points();
        polyline.translate(copy);
        Lines lines_this = polyline.lines();
        append(lines, lines_this);
        widths.insert(widths.end(), lines_this.size(), extrusion_path.width);
        heights.insert(heights.end(), lines_this.size(), extrusion_path.height);
    }
    thick_lines_to_verts(lines, widths, heights, true, print_z, volume);
}

// Fill in the qverts and tverts with quads and triangles for the extrusion_multi_path.
void _3DScene::extrusionentity_to_verts(const ExtrusionMultiPath &extrusion_multi_path, float print_z, const Point &copy, GLVolume &volume)
{
    Lines               lines;
    std::vector<double> widths;
    std::vector<double> heights;
    for (const ExtrusionPath &extrusion_path : extrusion_multi_path.paths) {
        Polyline            polyline = extrusion_path.polyline;
        polyline.remove_duplicate_points();
        polyline.translate(copy);
        Lines lines_this = polyline.lines();
        append(lines, lines_this);
        widths.insert(widths.end(), lines_this.size(), extrusion_path.width);
        heights.insert(heights.end(), lines_this.size(), extrusion_path.height);
    }
    thick_lines_to_verts(lines, widths, heights, false, print_z, volume);
}

void _3DScene::extrusionentity_to_verts(const ExtrusionEntityCollection &extrusion_entity_collection, float print_z, const Point &copy, GLVolume &volume)
{
    for (const ExtrusionEntity *extrusion_entity : extrusion_entity_collection.entities)
        extrusionentity_to_verts(extrusion_entity, print_z, copy, volume);
}

void _3DScene::extrusionentity_to_verts(const ExtrusionEntity *extrusion_entity, float print_z, const Point &copy, GLVolume &volume)
{
    if (extrusion_entity != nullptr) {
        auto *extrusion_path = dynamic_cast<const ExtrusionPath*>(extrusion_entity);
        if (extrusion_path != nullptr)
            extrusionentity_to_verts(*extrusion_path, print_z, copy, volume);
        else {
            auto *extrusion_loop = dynamic_cast<const ExtrusionLoop*>(extrusion_entity);
            if (extrusion_loop != nullptr)
                extrusionentity_to_verts(*extrusion_loop, print_z, copy, volume);
            else {
                auto *extrusion_multi_path = dynamic_cast<const ExtrusionMultiPath*>(extrusion_entity);
                if (extrusion_multi_path != nullptr)
                    extrusionentity_to_verts(*extrusion_multi_path, print_z, copy, volume);
                else {
                    auto *extrusion_entity_collection = dynamic_cast<const ExtrusionEntityCollection*>(extrusion_entity);
                    if (extrusion_entity_collection != nullptr)
                        extrusionentity_to_verts(*extrusion_entity_collection, print_z, copy, volume);
                    else {
                        throw Slic3r::RuntimeError("Unexpected extrusion_entity type in to_verts()");
                    }
                }
            }
        }
    }
}

void _3DScene::polyline3_to_verts(const Polyline3& polyline, double width, double height, GLVolume& volume)
{
    Lines3 lines = polyline.lines();
    std::vector<double> widths(lines.size(), width);
    std::vector<double> heights(lines.size(), height);
    thick_lines_to_verts(lines, widths, heights, false, volume);
}

void _3DScene::point3_to_verts(const Vec3crd& point, double width, double height, GLVolume& volume)
{
    thick_point_to_verts(point, width, height, volume);
}

} // namespace Slic3r<|MERGE_RESOLUTION|>--- conflicted
+++ resolved
@@ -630,7 +630,6 @@
 {
     return transformed_convex_hull_bounding_box().max(2) < 0.0;
 }
-<<<<<<< HEAD
 
 #if ENABLE_SINKING_CONTOURS
 void GLVolume::update_sinking_contours()
@@ -648,9 +647,6 @@
     m_sinking_contours.render();
 }
 #endif // ENABLE_SINKING_CONTOURS
-#endif // ENABLE_ALLOW_NEGATIVE_Z
-=======
->>>>>>> 65b3be92
 
 std::vector<int> GLVolumeCollection::load_object(
     const ModelObject       *model_object,
