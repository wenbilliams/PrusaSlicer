#include <GL/glew.h>

#if ENABLE_SMOOTH_NORMALS
#include <igl/per_face_normals.h>
#include <igl/per_corner_normals.h>
#include <igl/per_vertex_normals.h>
#endif // ENABLE_SMOOTH_NORMALS

#include "3DScene.hpp"
#include "GLShader.hpp"
#include "GUI_App.hpp"
#if ENABLE_ENVIRONMENT_MAP
#include "Plater.hpp"
#endif // ENABLE_ENVIRONMENT_MAP

#include "libslic3r/ExtrusionEntity.hpp"
#include "libslic3r/ExtrusionEntityCollection.hpp"
#include "libslic3r/Geometry.hpp"
#include "libslic3r/Print.hpp"
#include "libslic3r/SLAPrint.hpp"
#include "libslic3r/Slicing.hpp"
#include "slic3r/GUI/BitmapCache.hpp"
#include "libslic3r/Format/STL.hpp"
#include "libslic3r/Utils.hpp"
#include "libslic3r/AppConfig.hpp"
#if DISABLE_ALLOW_NEGATIVE_Z_FOR_SLA
#include "libslic3r/PresetBundle.hpp"
#endif // DISABLE_ALLOW_NEGATIVE_Z_FOR_SLA

#include <stdio.h>
#include <stdlib.h>
#include <string.h>
#include <assert.h>

#include <boost/log/trivial.hpp>

#include <boost/filesystem/operations.hpp>
#include <boost/algorithm/string/predicate.hpp>

#include <Eigen/Dense>

#ifdef HAS_GLSAFE
void glAssertRecentCallImpl(const char* file_name, unsigned int line, const char* function_name)
{
#if defined(NDEBUG)
    // In release mode, only show OpenGL errors if sufficiently high loglevel.
    if (Slic3r::get_logging_level() < 5)
        return;
#endif // NDEBUG

    GLenum err = glGetError();
    if (err == GL_NO_ERROR)
        return;
    const char* sErr = 0;
    switch (err) {
    case GL_INVALID_ENUM:       sErr = "Invalid Enum";      break;
    case GL_INVALID_VALUE:      sErr = "Invalid Value";     break;
    // be aware that GL_INVALID_OPERATION is generated if glGetError is executed between the execution of glBegin and the corresponding execution of glEnd 
    case GL_INVALID_OPERATION:  sErr = "Invalid Operation"; break;
    case GL_STACK_OVERFLOW:     sErr = "Stack Overflow";    break;
    case GL_STACK_UNDERFLOW:    sErr = "Stack Underflow";   break;
    case GL_OUT_OF_MEMORY:      sErr = "Out Of Memory";     break;
    default:                    sErr = "Unknown";           break;
    }
    BOOST_LOG_TRIVIAL(error) << "OpenGL error in " << file_name << ":" << line << ", function " << function_name << "() : " << (int)err << " - " << sErr;
    assert(false);
}
#endif // HAS_GLSAFE

namespace Slic3r {

#if ENABLE_SMOOTH_NORMALS
static void smooth_normals_corner(TriangleMesh& mesh, std::vector<stl_normal>& normals)
{
    mesh.repair();

    using MapMatrixXfUnaligned = Eigen::Map<const Eigen::Matrix<float, Eigen::Dynamic, Eigen::Dynamic, Eigen::RowMajor | Eigen::DontAlign>>;
    using MapMatrixXiUnaligned = Eigen::Map<const Eigen::Matrix<int, Eigen::Dynamic, Eigen::Dynamic, Eigen::RowMajor | Eigen::DontAlign>>;

    std::vector<stl_normal> face_normals(mesh.stl.stats.number_of_facets);
    for (uint32_t i = 0; i < mesh.stl.stats.number_of_facets; ++i) {
        face_normals[i] = mesh.stl.facet_start[i].normal;
    }

    Eigen::MatrixXd vertices = MapMatrixXfUnaligned(mesh.its.vertices.front().data(),
        Eigen::Index(mesh.its.vertices.size()), 3).cast<double>();
    Eigen::MatrixXi indices = MapMatrixXiUnaligned(mesh.its.indices.front().data(),
        Eigen::Index(mesh.its.indices.size()), 3);
    Eigen::MatrixXd in_normals = MapMatrixXfUnaligned(face_normals.front().data(),
        Eigen::Index(face_normals.size()), 3).cast<double>();
    Eigen::MatrixXd out_normals;

    igl::per_corner_normals(vertices, indices, in_normals, 1.0, out_normals);

    normals = std::vector<stl_normal>(mesh.its.vertices.size());
    for (size_t i = 0; i < mesh.its.indices.size(); ++i) {
        for (size_t j = 0; j < 3; ++j) {
            normals[mesh.its.indices[i][j]] = out_normals.row(i * 3 + j).cast<float>();
        }
    }
}

static void smooth_normals_vertex(TriangleMesh& mesh, std::vector<stl_normal>& normals)
{
    mesh.repair();

    using MapMatrixXfUnaligned = Eigen::Map<const Eigen::Matrix<float, Eigen::Dynamic, Eigen::Dynamic, Eigen::RowMajor | Eigen::DontAlign>>;
    using MapMatrixXiUnaligned = Eigen::Map<const Eigen::Matrix<int, Eigen::Dynamic, Eigen::Dynamic, Eigen::RowMajor | Eigen::DontAlign>>;

    Eigen::MatrixXd vertices = MapMatrixXfUnaligned(mesh.its.vertices.front().data(),
        Eigen::Index(mesh.its.vertices.size()), 3).cast<double>();
    Eigen::MatrixXi indices = MapMatrixXiUnaligned(mesh.its.indices.front().data(),
        Eigen::Index(mesh.its.indices.size()), 3);
    Eigen::MatrixXd out_normals;

//    igl::per_vertex_normals(vertices, indices, igl::PER_VERTEX_NORMALS_WEIGHTING_TYPE_UNIFORM, out_normals);
//    igl::per_vertex_normals(vertices, indices, igl::PER_VERTEX_NORMALS_WEIGHTING_TYPE_AREA, out_normals);
    igl::per_vertex_normals(vertices, indices, igl::PER_VERTEX_NORMALS_WEIGHTING_TYPE_ANGLE, out_normals);
//    igl::per_vertex_normals(vertices, indices, igl::PER_VERTEX_NORMALS_WEIGHTING_TYPE_DEFAULT, out_normals);

    normals = std::vector<stl_normal>(mesh.its.vertices.size());
    for (size_t i = 0; i < static_cast<size_t>(out_normals.rows()); ++i) {
        normals[i] = out_normals.row(i).cast<float>();
    }
}
#endif // ENABLE_SMOOTH_NORMALS

#if ENABLE_TEXTURED_VOLUMES
#if ENABLE_SMOOTH_NORMALS
void GLIndexedVertexArray::load_mesh_full_shading(const TriangleMesh& mesh, bool smooth_normals)
#else
void GLIndexedVertexArray::load_mesh_full_shading(const TriangleMesh& mesh)
#endif // ENABLE_SMOOTH_NORMALS
{
    assert(!has_VBOs());

    release_geometry(); // should we allow to add a mesh to an existing one ?
    format = EFormat::PositionNormal; // at the moment TriangleMesh does not contain uvs

#if ENABLE_SMOOTH_NORMALS
    if (smooth_normals) {
        TriangleMesh new_mesh(mesh);
        std::vector<stl_normal> normals;
        smooth_normals_corner(new_mesh, normals);
//        smooth_normals_vertex(new_mesh, normals);

        interleaved_data.reserve(vertex_size_floats() * new_mesh.its.vertices.size());

        for (size_t i = 0; i < new_mesh.its.vertices.size(); ++i) {
            push_geometry(new_mesh.its.vertices[i], &normals[i]);
        }

        for (size_t i = 0; i < new_mesh.its.indices.size(); ++i) {
            const stl_triangle_vertex_indices& idx = new_mesh.its.indices[i];
            push_triangle(idx(0), idx(1), idx(2));
        }
    }
    else {
#endif // ENABLE_SMOOTH_NORMALS
        interleaved_data.reserve(3 * vertex_size_floats() * mesh.facets_count());

        unsigned int vertices_count = 0;
        for (int i = 0; i < (int)mesh.stl.stats.number_of_facets; ++i) {
            push_geometry(mesh.stl.facet_start[i]);
            push_triangle(vertices_count, vertices_count + 1, vertices_count + 2);
            vertices_count += 3;
        }
#if ENABLE_SMOOTH_NORMALS
    }
#endif // ENABLE_SMOOTH_NORMALS
}

void GLIndexedVertexArray::push_geometry(const Vec3f& position, const Vec3f* const normal, const Vec2f* const uv)
{
    assert(!has_VBOs());
    assert(normal == nullptr || (format == EFormat::PositionNormal || format == EFormat::PositionNormalUV));
    assert(uv == nullptr || (format == EFormat::PositionNormalUV || format == EFormat::PositionUV));

    size_t required_size = interleaved_data.size() + vertex_size_floats();
    if (required_size > interleaved_data.capacity())
        interleaved_data.reserve(next_highest_power_of_2(required_size));

    // position
    interleaved_data.emplace_back(position.x());
    interleaved_data.emplace_back(position.y());
    interleaved_data.emplace_back(position.z());

    // normal
    if (normal != nullptr) {
        interleaved_data.emplace_back(normal->x());
        interleaved_data.emplace_back(normal->y());
        interleaved_data.emplace_back(normal->z());
    }
    else if (format == EFormat::PositionNormal || format == EFormat::PositionNormalUV) {
        // default value for missing input normal
        interleaved_data.emplace_back(0.0f);
        interleaved_data.emplace_back(0.0f);
        interleaved_data.emplace_back(0.1f);
    }

    // uv
    if (uv != nullptr) {
        interleaved_data.emplace_back(uv->x());
        interleaved_data.emplace_back(uv->y());
    }
    else if (format == EFormat::PositionNormalUV || format == EFormat::PositionUV) {
        // default value for missing input uv
        interleaved_data.emplace_back(0.0f);
        interleaved_data.emplace_back(0.0f);
    }

    m_bounding_box.extend(position);
}

void GLIndexedVertexArray::push_geometry(const stl_facet& facet)
{
    push_geometry(facet.vertex[0], &facet.normal);
    push_geometry(facet.vertex[1], &facet.normal);
    push_geometry(facet.vertex[2], &facet.normal);
}

void GLIndexedVertexArray::push_triangle(unsigned int idx1, unsigned int idx2, unsigned int idx3)
{
    assert(!has_VBOs());

    size_t required_size = triangle_indices.size() + 3;
    if (required_size > triangle_indices.capacity())
        triangle_indices.reserve(next_highest_power_of_2(required_size));

    triangle_indices.emplace_back(idx1);
    triangle_indices.emplace_back(idx2);
    triangle_indices.emplace_back(idx3);
}

void GLIndexedVertexArray::push_quad(unsigned int idx1, unsigned int idx2, unsigned int idx3, unsigned int idx4)
{
    assert(!has_VBOs());

    size_t required_size = quad_indices.size() + 4;
    if (required_size > quad_indices.capacity())
        quad_indices.reserve(next_highest_power_of_2(required_size));

    quad_indices.emplace_back(idx1);
    quad_indices.emplace_back(idx2);
    quad_indices.emplace_back(idx3);
    quad_indices.emplace_back(idx4);
}

void GLIndexedVertexArray::finalize_geometry(bool opengl_initialized)
{
    assert(!has_VBOs());

    if (!opengl_initialized) {
        // Shrink the data vectors to conserve memory in case the data cannot be transfered to the OpenGL driver yet.
        shrink_to_fit();
        return;
    }

    if (!interleaved_data.empty()) {
        interleaved_data_size = interleaved_data.size();
        glsafe(::glGenBuffers(1, &interleaved_data_VBO_id));
        glsafe(::glBindBuffer(GL_ARRAY_BUFFER, interleaved_data_VBO_id));
        glsafe(::glBufferData(GL_ARRAY_BUFFER, interleaved_data_size * sizeof(float), interleaved_data.data(), GL_STATIC_DRAW));
        glsafe(::glBindBuffer(GL_ARRAY_BUFFER, 0));
        interleaved_data.clear();
    }
    if (!triangle_indices.empty()) {
        triangle_indices_size = triangle_indices.size();
        glsafe(::glGenBuffers(1, &triangle_indices_VBO_id));
        glsafe(::glBindBuffer(GL_ELEMENT_ARRAY_BUFFER, triangle_indices_VBO_id));
        glsafe(::glBufferData(GL_ELEMENT_ARRAY_BUFFER, triangle_indices_size * sizeof(unsigned int), triangle_indices.data(), GL_STATIC_DRAW));
        glsafe(::glBindBuffer(GL_ELEMENT_ARRAY_BUFFER, 0));
        triangle_indices.clear();
    }
    if (!quad_indices.empty()) {
        quad_indices_size = quad_indices.size();
        glsafe(::glGenBuffers(1, &quad_indices_VBO_id));
        glsafe(::glBindBuffer(GL_ELEMENT_ARRAY_BUFFER, quad_indices_VBO_id));
        glsafe(::glBufferData(GL_ELEMENT_ARRAY_BUFFER, quad_indices_size * sizeof(unsigned int), quad_indices.data(), GL_STATIC_DRAW));
        glsafe(::glBindBuffer(GL_ELEMENT_ARRAY_BUFFER, 0));
        quad_indices.clear();
    }
}

void GLIndexedVertexArray::release_cpu_geometry() {
    assert(!has_VBOs());

    interleaved_data.clear();
    triangle_indices.clear();
    quad_indices.clear();
    m_bounding_box.setEmpty();
}

void GLIndexedVertexArray::render() const
{
    render({ 0, triangle_indices_size }, { 0, quad_indices_size });
}

void GLIndexedVertexArray::render(const std::pair<size_t, size_t>& tverts_range, const std::pair<size_t, size_t>& qverts_range) const
{
    assert(has_VBOs());

    size_t stride = vertex_size_bytes();

    // Render using the Vertex Buffer Objects.
    glsafe(::glBindBuffer(GL_ARRAY_BUFFER, interleaved_data_VBO_id));
    glsafe(::glVertexPointer(3, GL_FLOAT, stride, (const void*)0));
    glsafe(::glEnableClientState(GL_VERTEX_ARRAY));

    if (has_normal()) {
        glsafe(::glNormalPointer(GL_FLOAT, stride, (const void*)normal_offset_bytes()));
        glsafe(::glEnableClientState(GL_NORMAL_ARRAY));
    }

    if (has_uv()) {
        glsafe(::glTexCoordPointer(2, GL_FLOAT, stride, (const void*)uv_offset_bytes()));
        glsafe(::glEnableClientState(GL_TEXTURE_COORD_ARRAY));
    }

    if (triangle_indices_size > 0) {
        glsafe(::glBindBuffer(GL_ELEMENT_ARRAY_BUFFER, triangle_indices_VBO_id));
        glsafe(::glDrawElements(GL_TRIANGLES, GLsizei(std::min(triangle_indices_size, tverts_range.second - tverts_range.first)), GL_UNSIGNED_INT, (const void*)(tverts_range.first * 3)));
        glsafe(::glBindBuffer(GL_ELEMENT_ARRAY_BUFFER, 0));
    }
    if (quad_indices_size > 0) {
        glsafe(::glBindBuffer(GL_ELEMENT_ARRAY_BUFFER, quad_indices_VBO_id));
        glsafe(::glDrawElements(GL_QUADS, GLsizei(std::min(quad_indices_size, qverts_range.second - qverts_range.first)), GL_UNSIGNED_INT, (const void*)(qverts_range.first * 4)));
        glsafe(::glBindBuffer(GL_ELEMENT_ARRAY_BUFFER, 0));
    }

    if (has_uv())
        glsafe(::glDisableClientState(GL_TEXTURE_COORD_ARRAY));

    if (has_normal())
        glsafe(::glDisableClientState(GL_VERTEX_ARRAY));

    glsafe(::glDisableClientState(GL_NORMAL_ARRAY));

    glsafe(::glBindBuffer(GL_ARRAY_BUFFER, 0));
}

size_t GLIndexedVertexArray::vertex_size_floats() const
{
    switch (format)
    {
    case EFormat::Position:         return 3;
    default:
    case EFormat::PositionNormal:   return 6;
    case EFormat::PositionUV:       return 5;
    case EFormat::PositionNormalUV: return 8;
    }
}

size_t GLIndexedVertexArray::normal_offset_floats() const
{
    switch (format)
    {
    case EFormat::PositionNormal:
    case EFormat::PositionNormalUV: return 3;
    default:
    {
        assert(false);
        return -1;
    }
    }
}

size_t GLIndexedVertexArray::uv_offset_floats() const
{
    switch (format)
    {
    case EFormat::PositionUV:       return 3;
    case EFormat::PositionNormalUV: return 6;
    default:
    {
        assert(false);
        return -1;
    }
    }
}

void GLIndexedVertexArray::release_VBOs()
{
    if (interleaved_data_VBO_id) {
        glsafe(::glDeleteBuffers(1, &interleaved_data_VBO_id));
        interleaved_data_VBO_id = 0;
    }
    if (triangle_indices_VBO_id) {
        glsafe(::glDeleteBuffers(1, &triangle_indices_VBO_id));
        triangle_indices_VBO_id = 0;
    }
    if (quad_indices_VBO_id) {
        glsafe(::glDeleteBuffers(1, &quad_indices_VBO_id));
        quad_indices_VBO_id = 0;
    }

    interleaved_data_size = 0;
    triangle_indices_size = 0;
    quad_indices_size = 0;
}
#else
#if ENABLE_SMOOTH_NORMALS
void GLIndexedVertexArray::load_mesh_full_shading(const TriangleMesh& mesh, bool smooth_normals)
#else
void GLIndexedVertexArray::load_mesh_full_shading(const TriangleMesh& mesh)
#endif // ENABLE_SMOOTH_NORMALS
{
    assert(triangle_indices.empty() && vertices_and_normals_interleaved_size == 0);
    assert(quad_indices.empty() && triangle_indices_size == 0);
    assert(vertices_and_normals_interleaved.size() % 6 == 0 && quad_indices_size == vertices_and_normals_interleaved.size());

#if ENABLE_SMOOTH_NORMALS
    if (smooth_normals) {
        TriangleMesh new_mesh(mesh);
        std::vector<stl_normal> normals;
        smooth_normals_corner(new_mesh, normals);
//        smooth_normals_vertex(new_mesh, normals);

        vertices_and_normals_interleaved.reserve(vertices_and_normals_interleaved.size() + 3 * 2 * new_mesh.its.vertices.size());
        for (size_t i = 0; i < new_mesh.its.vertices.size(); ++i) {
            const stl_vertex& v = new_mesh.its.vertices[i];
            const stl_normal& n = normals[i];
            push_geometry(v(0), v(1), v(2), n(0), n(1), n(2));
        }

        for (size_t i = 0; i < new_mesh.its.indices.size(); ++i) {
            const stl_triangle_vertex_indices& idx = new_mesh.its.indices[i];
            push_triangle(idx(0), idx(1), idx(2));
        }
    }
    else {
#endif // ENABLE_SMOOTH_NORMALS
        vertices_and_normals_interleaved.reserve(vertices_and_normals_interleaved.size() + 3 * 3 * 2 * mesh.facets_count());

        unsigned int vertices_count = 0;
        for (int i = 0; i < (int)mesh.stl.stats.number_of_facets; ++i) {
            const stl_facet& facet = mesh.stl.facet_start[i];
            for (int j = 0; j < 3; ++j)
                push_geometry(facet.vertex[j](0), facet.vertex[j](1), facet.vertex[j](2), facet.normal(0), facet.normal(1), facet.normal(2));

            push_triangle(vertices_count, vertices_count + 1, vertices_count + 2);
            vertices_count += 3;
        }
#if ENABLE_SMOOTH_NORMALS
    }
#endif // ENABLE_SMOOTH_NORMALS
}

void GLIndexedVertexArray::finalize_geometry(bool opengl_initialized)
{
    assert(vertices_and_normals_interleaved_VBO_id == 0);
    assert(triangle_indices_VBO_id == 0);
    assert(quad_indices_VBO_id == 0);

	if (! opengl_initialized) {
		// Shrink the data vectors to conserve memory in case the data cannot be transfered to the OpenGL driver yet.
		shrink_to_fit();
		return;
	}

    if (! vertices_and_normals_interleaved.empty()) {
        glsafe(::glGenBuffers(1, &vertices_and_normals_interleaved_VBO_id));
        glsafe(::glBindBuffer(GL_ARRAY_BUFFER, vertices_and_normals_interleaved_VBO_id));
        glsafe(::glBufferData(GL_ARRAY_BUFFER, vertices_and_normals_interleaved.size() * 4, vertices_and_normals_interleaved.data(), GL_STATIC_DRAW));
        glsafe(::glBindBuffer(GL_ARRAY_BUFFER, 0));
        vertices_and_normals_interleaved.clear();
    }
    if (! triangle_indices.empty()) {
        glsafe(::glGenBuffers(1, &triangle_indices_VBO_id));
        glsafe(::glBindBuffer(GL_ELEMENT_ARRAY_BUFFER, triangle_indices_VBO_id));
        glsafe(::glBufferData(GL_ELEMENT_ARRAY_BUFFER, triangle_indices.size() * 4, triangle_indices.data(), GL_STATIC_DRAW));
        glsafe(::glBindBuffer(GL_ELEMENT_ARRAY_BUFFER, 0));
        triangle_indices.clear();
    }
    if (! quad_indices.empty()) {
        glsafe(::glGenBuffers(1, &quad_indices_VBO_id));
        glsafe(::glBindBuffer(GL_ELEMENT_ARRAY_BUFFER, quad_indices_VBO_id));
        glsafe(::glBufferData(GL_ELEMENT_ARRAY_BUFFER, quad_indices.size() * 4, quad_indices.data(), GL_STATIC_DRAW));
        glsafe(::glBindBuffer(GL_ELEMENT_ARRAY_BUFFER, 0));
        quad_indices.clear();
    }
}

void GLIndexedVertexArray::release_geometry()
{
    if (vertices_and_normals_interleaved_VBO_id) {
        glsafe(::glDeleteBuffers(1, &vertices_and_normals_interleaved_VBO_id));
        vertices_and_normals_interleaved_VBO_id = 0;
    }
    if (triangle_indices_VBO_id) {
        glsafe(::glDeleteBuffers(1, &triangle_indices_VBO_id));
        triangle_indices_VBO_id = 0;
    }
    if (quad_indices_VBO_id) {
        glsafe(::glDeleteBuffers(1, &quad_indices_VBO_id));
        quad_indices_VBO_id = 0;
    }
    clear();
}

void GLIndexedVertexArray::render() const
{
    assert(vertices_and_normals_interleaved_VBO_id != 0);
    assert(triangle_indices_VBO_id != 0 || quad_indices_VBO_id != 0);

    glsafe(::glBindBuffer(GL_ARRAY_BUFFER, vertices_and_normals_interleaved_VBO_id));
    glsafe(::glVertexPointer(3, GL_FLOAT, 6 * sizeof(float), (const void*)(3 * sizeof(float))));
    glsafe(::glNormalPointer(GL_FLOAT, 6 * sizeof(float), nullptr));

    glsafe(::glEnableClientState(GL_VERTEX_ARRAY));
    glsafe(::glEnableClientState(GL_NORMAL_ARRAY));

    // Render using the Vertex Buffer Objects.
    if (triangle_indices_size > 0) {
        glsafe(::glBindBuffer(GL_ELEMENT_ARRAY_BUFFER, triangle_indices_VBO_id));
        glsafe(::glDrawElements(GL_TRIANGLES, GLsizei(triangle_indices_size), GL_UNSIGNED_INT, nullptr));
        glsafe(glBindBuffer(GL_ELEMENT_ARRAY_BUFFER, 0));
    }
    if (quad_indices_size > 0) {
        glsafe(::glBindBuffer(GL_ELEMENT_ARRAY_BUFFER, quad_indices_VBO_id));
        glsafe(::glDrawElements(GL_QUADS, GLsizei(quad_indices_size), GL_UNSIGNED_INT, nullptr));
        glsafe(glBindBuffer(GL_ELEMENT_ARRAY_BUFFER, 0));
    }

    glsafe(::glDisableClientState(GL_VERTEX_ARRAY));
    glsafe(::glDisableClientState(GL_NORMAL_ARRAY));

    glsafe(::glBindBuffer(GL_ARRAY_BUFFER, 0));
}

void GLIndexedVertexArray::render(
    const std::pair<size_t, size_t>& tverts_range,
    const std::pair<size_t, size_t>& qverts_range) const
{
    assert(vertices_and_normals_interleaved_VBO_id != 0);
    assert(triangle_indices_VBO_id != 0 || quad_indices_VBO_id != 0);

    // Render using the Vertex Buffer Objects.
    glsafe(::glBindBuffer(GL_ARRAY_BUFFER, vertices_and_normals_interleaved_VBO_id));
    glsafe(::glVertexPointer(3, GL_FLOAT, 6 * sizeof(float), (const void*)(3 * sizeof(float))));
    glsafe(::glNormalPointer(GL_FLOAT, 6 * sizeof(float), nullptr));

    glsafe(::glEnableClientState(GL_VERTEX_ARRAY));
    glsafe(::glEnableClientState(GL_NORMAL_ARRAY));

    if (triangle_indices_size > 0) {
        glsafe(::glBindBuffer(GL_ELEMENT_ARRAY_BUFFER, triangle_indices_VBO_id));
        glsafe(::glDrawElements(GL_TRIANGLES, GLsizei(std::min(triangle_indices_size, tverts_range.second - tverts_range.first)), GL_UNSIGNED_INT, (const void*)(tverts_range.first * 4)));
        glsafe(::glBindBuffer(GL_ELEMENT_ARRAY_BUFFER, 0));
    }
    if (quad_indices_size > 0) {
        glsafe(::glBindBuffer(GL_ELEMENT_ARRAY_BUFFER, quad_indices_VBO_id));
        glsafe(::glDrawElements(GL_QUADS, GLsizei(std::min(quad_indices_size, qverts_range.second - qverts_range.first)), GL_UNSIGNED_INT, (const void*)(qverts_range.first * 4)));
        glsafe(::glBindBuffer(GL_ELEMENT_ARRAY_BUFFER, 0));
    }

    glsafe(::glDisableClientState(GL_VERTEX_ARRAY));
    glsafe(::glDisableClientState(GL_NORMAL_ARRAY));
    
    glsafe(::glBindBuffer(GL_ARRAY_BUFFER, 0));
}
#endif // ENABLE_TEXTURED_VOLUMES

const std::array<float, 4> GLVolume::SELECTED_COLOR = { 0.0f, 1.0f, 0.0f, 1.0f };
const std::array<float, 4> GLVolume::HOVER_SELECT_COLOR = { 0.4f, 0.9f, 0.1f, 1.0f };
const std::array<float, 4> GLVolume::HOVER_DESELECT_COLOR = { 1.0f, 0.75f, 0.75f, 1.0f };
const std::array<float, 4> GLVolume::OUTSIDE_COLOR = { 0.0f, 0.38f, 0.8f, 1.0f };
const std::array<float, 4> GLVolume::SELECTED_OUTSIDE_COLOR = { 0.19f, 0.58f, 1.0f, 1.0f };
const std::array<float, 4> GLVolume::DISABLED_COLOR = { 0.25f, 0.25f, 0.25f, 1.0f };
const std::array<float, 4> GLVolume::SLA_SUPPORT_COLOR = { 0.75f, 0.75f, 0.75f, 1.0f };
const std::array<float, 4> GLVolume::SLA_PAD_COLOR = { 0.0f, 0.2f, 0.0f, 1.0f };
const std::array<float, 4> GLVolume::NEUTRAL_COLOR = { 0.9f, 0.9f, 0.9f, 1.0f };
const std::array<std::array<float, 4>, 4> GLVolume::MODEL_COLOR = { {
    { 1.0f, 1.0f, 0.0f, 1.f },
    { 1.0f, 0.5f, 0.5f, 1.f },
    { 0.5f, 1.0f, 0.5f, 1.f },
    { 0.5f, 0.5f, 1.0f, 1.f }
} };

GLVolume::GLVolume(float r, float g, float b, float a)
    : m_transformed_bounding_box_dirty(true)
    , m_sla_shift_z(0.0)
    , m_transformed_convex_hull_bounding_box_dirty(true)
    // geometry_id == 0 -> invalid
    , geometry_id(std::pair<size_t, size_t>(0, 0))
    , extruder_id(0)
    , selected(false)
    , disabled(false)
    , printable(true)
    , is_active(true)
    , zoom_to_volumes(true)
    , shader_outside_printer_detection_enabled(false)
    , is_outside(false)
    , hover(HS_None)
    , is_modifier(false)
    , is_wipe_tower(false)
    , is_extrusion_path(false)
    , force_transparent(false)
    , force_native_color(false)
    , force_neutral_color(false)
    , tverts_range(0, size_t(-1))
    , qverts_range(0, size_t(-1))
{
    color = { r, g, b, a };
    set_render_color(color);
}

void GLVolume::set_render_color(float r, float g, float b, float a)
{
    render_color = { r, g, b, a };
}

void GLVolume::set_render_color(const std::array<float, 4>& rgba)
{
    render_color = rgba;
}

void GLVolume::set_render_color()
{
#if ENABLE_ALLOW_NEGATIVE_Z
    bool outside = is_outside || is_below_printbed();
#endif // ENABLE_ALLOW_NEGATIVE_Z

    if (force_native_color || force_neutral_color) {
#if ENABLE_ALLOW_NEGATIVE_Z
        if (outside && shader_outside_printer_detection_enabled)
#else
        if (is_outside && shader_outside_printer_detection_enabled)
#endif // ENABLE_ALLOW_NEGATIVE_Z
            set_render_color(OUTSIDE_COLOR);
        else {
            if (force_native_color)
                set_render_color(color);
            else
                set_render_color(NEUTRAL_COLOR);
        }
    }
    else {
        if (hover == HS_Select)
            set_render_color(HOVER_SELECT_COLOR);
        else if (hover == HS_Deselect)
            set_render_color(HOVER_DESELECT_COLOR);
        else if (selected)
#if ENABLE_ALLOW_NEGATIVE_Z
            set_render_color(outside ? SELECTED_OUTSIDE_COLOR : SELECTED_COLOR);
#else
            set_render_color(is_outside ? SELECTED_OUTSIDE_COLOR : SELECTED_COLOR);
#endif // ENABLE_ALLOW_NEGATIVE_Z
        else if (disabled)
            set_render_color(DISABLED_COLOR);
#if ENABLE_ALLOW_NEGATIVE_Z
        else if (outside && shader_outside_printer_detection_enabled)
#else
        else if (is_outside && shader_outside_printer_detection_enabled)
#endif // ENABLE_ALLOW_NEGATIVE_Z
            set_render_color(OUTSIDE_COLOR);
        else
            set_render_color(color);
    }

    if (!printable) {
        render_color[0] /= 4;
        render_color[1] /= 4;
        render_color[2] /= 4;
    }

    if (force_transparent)
        render_color[3] = color[3];
}

void GLVolume::set_color_from_model_volume(const ModelVolume& model_volume)
{
    if (model_volume.is_negative_volume()) {
        color[0] = 0.2f;
        color[1] = 0.2f;
        color[2] = 0.2f;
    }
    else if (model_volume.is_modifier()) {
        color[0] = 0.2f;
        color[1] = 1.0f;
        color[2] = 0.2f;
    }
    else if (model_volume.is_support_blocker()) {
        color[0] = 1.0f;
        color[1] = 0.2f;
        color[2] = 0.2f;
    }
    else if (model_volume.is_support_enforcer()) {
        color[0] = 0.2f;
        color[1] = 0.2f;
        color[2] = 1.0f;
    }
    color[3] = model_volume.is_model_part() ? 1.f : 0.5f;
}

Transform3d GLVolume::world_matrix() const
{
    Transform3d m = m_instance_transformation.get_matrix() * m_volume_transformation.get_matrix();
    m.translation()(2) += m_sla_shift_z;
    return m;
}

bool GLVolume::is_left_handed() const
{
    const Vec3d &m1 = m_instance_transformation.get_mirror();
    const Vec3d &m2 = m_volume_transformation.get_mirror();
    return m1.x() * m1.y() * m1.z() * m2.x() * m2.y() * m2.z() < 0.;
}

const BoundingBoxf3& GLVolume::transformed_bounding_box() const
{
    const BoundingBoxf3& box = bounding_box();
    assert(box.defined || box.min(0) >= box.max(0) || box.min(1) >= box.max(1) || box.min(2) >= box.max(2));

    BoundingBoxf3* transformed_bounding_box = const_cast<BoundingBoxf3*>(&m_transformed_bounding_box);
    bool* transformed_bounding_box_dirty = const_cast<bool*>(&m_transformed_bounding_box_dirty);
    if (*transformed_bounding_box_dirty) {
        *transformed_bounding_box = box.transformed(world_matrix());
        *transformed_bounding_box_dirty = false;
    }
    return *transformed_bounding_box;
}

const BoundingBoxf3& GLVolume::transformed_convex_hull_bounding_box() const
{
    BoundingBoxf3* transformed_convex_hull_bbox = const_cast<BoundingBoxf3*>(&m_transformed_convex_hull_bounding_box);
    bool* transformed_convex_hull_bbox_dirty = const_cast<bool*>(&m_transformed_convex_hull_bounding_box_dirty);
    if (*transformed_convex_hull_bbox_dirty) {
        *transformed_convex_hull_bbox = transformed_convex_hull_bounding_box(world_matrix());
        *transformed_convex_hull_bbox_dirty = false;
    }
    return *transformed_convex_hull_bbox;
}

BoundingBoxf3 GLVolume::transformed_convex_hull_bounding_box(const Transform3d &trafo) const
{
	return (m_convex_hull && m_convex_hull->stl.stats.number_of_facets > 0) ? 
		m_convex_hull->transformed_bounding_box(trafo) :
        bounding_box().transformed(trafo);
}

void GLVolume::set_range(double min_z, double max_z)
{
    qverts_range.first = 0;
    qverts_range.second = indexed_vertex_array.quad_indices_size;
    tverts_range.first = 0;
    tverts_range.second = indexed_vertex_array.triangle_indices_size;
    if (! print_zs.empty()) {
        // The Z layer range is specified.
        // First test whether the Z span of this object is not out of (min_z, max_z) completely.
        if (print_zs.front() > max_z || print_zs.back() < min_z) {
            qverts_range.second = 0;
            tverts_range.second = 0;
        } else {
            // Then find the lowest layer to be displayed.
            size_t i = 0;
            for (; i < print_zs.size() && print_zs[i] < min_z; ++ i);
            if (i == print_zs.size()) {
                // This shall not happen.
                qverts_range.second = 0;
                tverts_range.second = 0;
            } else {
                // Remember start of the layer.
                qverts_range.first = offsets[i * 2];
                tverts_range.first = offsets[i * 2 + 1];
                // Some layers are above $min_z. Which?
                for (; i < print_zs.size() && print_zs[i] <= max_z; ++ i);
                if (i < print_zs.size()) {
                    qverts_range.second = offsets[i * 2];
                    tverts_range.second = offsets[i * 2 + 1];
                }
            }
        }
    }
}

void GLVolume::render() const
{
    if (!is_active)
        return;

    if (is_left_handed())
        glFrontFace(GL_CW);
    glsafe(::glCullFace(GL_BACK));
    glsafe(::glPushMatrix());
    glsafe(::glMultMatrixd(world_matrix().data()));

    indexed_vertex_array.render(tverts_range, qverts_range);

    glsafe(::glPopMatrix());
    if (is_left_handed())
        glFrontFace(GL_CCW);
}

bool GLVolume::is_sla_support() const { return composite_id.volume_id == -int(slaposSupportTree); }
bool GLVolume::is_sla_pad() const { return composite_id.volume_id == -int(slaposPad); }

#if ENABLE_ALLOW_NEGATIVE_Z
bool GLVolume::is_sinking() const
{
#if DISABLE_ALLOW_NEGATIVE_Z_FOR_SLA
    if (is_modifier || GUI::wxGetApp().preset_bundle->printers.get_edited_preset().printer_technology() == ptSLA)
#else
    if (is_modifier)
#endif // DISABLE_ALLOW_NEGATIVE_Z_FOR_SLA
        return false;
    const BoundingBoxf3& box = transformed_convex_hull_bounding_box();
    return box.min.z() < SINKING_Z_THRESHOLD && box.max.z() >= SINKING_Z_THRESHOLD;
}

bool GLVolume::is_below_printbed() const
{
    return transformed_convex_hull_bounding_box().max(2) < 0.0;
}
#endif // ENABLE_ALLOW_NEGATIVE_Z

#if ENABLE_TEXTURED_VOLUMES
void GLTexturesManager::update_from_model(const Model& model)
{
    std::vector<std::string> names = model.textures_manager.get_texture_names();

    // check for newly added textures
    for (const std::string& name : names) {
        auto it = std::find_if(m_textures.begin(), m_textures.end(), [&name](const TexItem& item) { return item.name == name; });
        if (it == m_textures.end()) {
            std::shared_ptr<GUI::GLTexture> texture = std::make_shared<GUI::GLTexture>();
            const TextureData& data = model.textures_manager.get_texture_data(name);
            texture->set_source(model.textures_manager.get_texture_source(name));
            if (data.is_valid()) {
                bool res = texture->load_from_png_buffer(data.data, true, GUI::GLTexture::ECompressionType::SingleThreaded, true);
                if (res) {
                    TexItem item = { name, texture };
                    m_textures.emplace_back(item);
                }
            }
        }
    }

    // check for removed textures
    size_t i = 0;
    while (i < m_textures.size()) {
        TexItem& item = m_textures[i];

        auto it = std::find_if(names.begin(), names.end(), [&item](const std::string& name) { return name == item.name; });
        if (it == names.end()) {
            m_textures.erase(m_textures.begin() + i);
            --i;
        }
        ++i;
    }

#if ENABLE_GLTEXTURES_MANAGER_DEBUG
    output_content();
#endif // ENABLE_GLTEXTURES_MANAGER_DEBUG
}

unsigned int GLTexturesManager::get_texture_id(const std::string& name) const
{
    for (const TexItem& item : m_textures) {
        if (name == item.name)
            return item.texture->get_id();
    }
    return 0;
}

#if ENABLE_GLTEXTURES_MANAGER_DEBUG
void GLTexturesManager::output_content() const
{
    std::cout << "\GLTexturesManager content\n";
    std::cout << "=======================\n";

    if (m_textures.empty())
        std::cout << "empty\n";
    else {
        for (const TexItem& item : m_textures) {
            std::cout << item.name << "\n";
        }
    }

    std::cout << "=======================\n\n";
}
#endif // ENABLE_GLTEXTURES_MANAGER_DEBUG
#endif // ENABLE_TEXTURED_VOLUMES

std::vector<int> GLVolumeCollection::load_object(
    const ModelObject       *model_object,
    int                      obj_idx,
    const std::vector<int>  &instance_idxs,
    const std::string       &color_by,
    bool 					 opengl_initialized)
{
    std::vector<int> volumes_idx;
    for (int volume_idx = 0; volume_idx < int(model_object->volumes.size()); ++volume_idx)
        for (int instance_idx : instance_idxs)
            volumes_idx.emplace_back(GLVolumeCollection::load_object_volume(model_object, obj_idx, volume_idx, instance_idx, color_by, opengl_initialized));
    return volumes_idx;
}

int GLVolumeCollection::load_object_volume(
    const ModelObject   *model_object,
    int                  obj_idx,
    int                  volume_idx,
    int                  instance_idx,
    const std::string   &color_by,
    bool 				 opengl_initialized)
{
    const ModelVolume   *model_volume = model_object->volumes[volume_idx];
    const int            extruder_id  = model_volume->extruder_id();
    const ModelInstance *instance 	  = model_object->instances[instance_idx];
    const TriangleMesh  &mesh 		  = model_volume->mesh();
    std::array<float, 4> color = GLVolume::MODEL_COLOR[((color_by == "volume") ? volume_idx : obj_idx) % 4];
    color[3] = model_volume->is_model_part() ? 1.f : 0.5f;
<<<<<<< HEAD
    volumes.emplace_back(new GLVolume(color));
    GLVolume& v = *volumes.back();
    v.set_color_from_model_volume(model_volume);
=======
    this->volumes.emplace_back(new GLVolume(color));
    GLVolume& v = *this->volumes.back();
    v.set_color_from_model_volume(*model_volume);
>>>>>>> 2848ae9c
#if ENABLE_SMOOTH_NORMALS
    v.indexed_vertex_array.load_mesh(mesh, true);
#else
    v.indexed_vertex_array.load_mesh(mesh);
#endif // ENABLE_SMOOTH_NORMALS
    v.indexed_vertex_array.finalize_geometry(opengl_initialized);
    v.composite_id = GLVolume::CompositeID(obj_idx, volume_idx, instance_idx);
    if (model_volume->is_model_part())
    {
        // GLVolume will reference a convex hull from model_volume!
        v.set_convex_hull(model_volume->get_convex_hull_shared_ptr());
        if (extruder_id != -1)
            v.extruder_id = extruder_id;
    }
    v.is_modifier = !model_volume->is_model_part();
    v.shader_outside_printer_detection_enabled = model_volume->is_model_part();
    v.set_instance_transformation(instance->get_transformation());
    v.set_volume_transformation(model_volume->get_transformation());

    return int(volumes.size() - 1);
}

// Load SLA auxiliary GLVolumes (for support trees or pad).
// This function produces volumes for multiple instances in a single shot,
// as some object specific mesh conversions may be expensive.
void GLVolumeCollection::load_object_auxiliary(
    const SLAPrintObject 		   *print_object,
    int                             obj_idx,
    // pairs of <instance_idx, print_instance_idx>
    const std::vector<std::pair<size_t, size_t>>& instances,
    SLAPrintObjectStep              milestone,
    // Timestamp of the last change of the milestone
    size_t                          timestamp,
    bool 				 			opengl_initialized)
{
    assert(print_object->is_step_done(milestone));
    Transform3d  mesh_trafo_inv = print_object->trafo().inverse();
    // Get the support mesh.
    TriangleMesh mesh = print_object->get_mesh(milestone);
    mesh.transform(mesh_trafo_inv);
    // Convex hull is required for out of print bed detection.
    TriangleMesh convex_hull = mesh.convex_hull_3d();
    for (const std::pair<size_t, size_t>& instance_idx : instances) {
        const ModelInstance& model_instance = *print_object->model_object()->instances[instance_idx.first];
        volumes.emplace_back(new GLVolume((milestone == slaposPad) ? GLVolume::SLA_PAD_COLOR : GLVolume::SLA_SUPPORT_COLOR));
        GLVolume& v = *volumes.back();
#if ENABLE_SMOOTH_NORMALS
        v.indexed_vertex_array.load_mesh(mesh, true);
#else
        v.indexed_vertex_array.load_mesh(mesh);
#endif // ENABLE_SMOOTH_NORMALS
        v.indexed_vertex_array.finalize_geometry(opengl_initialized);
        v.composite_id = GLVolume::CompositeID(obj_idx, -int(milestone), (int)instance_idx.first);
        v.geometry_id = std::pair<size_t, size_t>(timestamp, model_instance.id().id);
        // Create a copy of the convex hull mesh for each instance. Use a move operator on the last instance.
        if (&instance_idx == &instances.back())
            v.set_convex_hull(std::move(convex_hull));
        else
            v.set_convex_hull(convex_hull);
        v.is_modifier = false;
        v.shader_outside_printer_detection_enabled = (milestone == slaposSupportTree);
        v.set_instance_transformation(model_instance.get_transformation());
        // Leave the volume transformation at identity.
        // v.set_volume_transformation(model_volume->get_transformation());
    }
}

int GLVolumeCollection::load_wipe_tower_preview(
    int obj_idx, float pos_x, float pos_y, float width, float depth, float height,
    float rotation_angle, bool size_unknown, float brim_width, bool opengl_initialized)
{
    if (depth < 0.01f)
        return int(volumes.size() - 1);
    if (height == 0.0f)
        height = 0.1f;

    TriangleMesh mesh;
    std::array<float, 4> color = { 0.5f, 0.5f, 0.0f, 1.0f };

    // In case we don't know precise dimensions of the wipe tower yet, we'll draw
    // the box with different color with one side jagged:
    if (size_unknown) {
        color[0] = 0.9f;
        color[1] = 0.6f;

        // Too narrow tower would interfere with the teeth. The estimate is not precise anyway.
        depth = std::max(depth, 10.f);
        float min_width = 30.f;
        // We'll now create the box with jagged edge. y-coordinates of the pre-generated model
        // are shifted so that the front edge has y=0 and centerline of the back edge has y=depth:
        Pointf3s points;
        std::vector<Vec3i> facets;
        float out_points_idx[][3] = { { 0, -depth, 0 }, { 0, 0, 0 }, { 38.453f, 0, 0 }, { 61.547f, 0, 0 }, { 100.0f, 0, 0 }, { 100.0f, -depth, 0 }, { 55.7735f, -10.0f, 0 }, { 44.2265f, 10.0f, 0 },
        { 38.453f, 0, 1 }, { 0, 0, 1 }, { 0, -depth, 1 }, { 100.0f, -depth, 1 }, { 100.0f, 0, 1 }, { 61.547f, 0, 1 }, { 55.7735f, -10.0f, 1 }, { 44.2265f, 10.0f, 1 } };
        int out_facets_idx[][3] = { { 0, 1, 2 }, { 3, 4, 5 }, { 6, 5, 0 }, { 3, 5, 6 }, { 6, 2, 7 }, { 6, 0, 2 }, { 8, 9, 10 }, { 11, 12, 13 }, { 10, 11, 14 }, { 14, 11, 13 }, { 15, 8, 14 },
                                   {8, 10, 14}, {3, 12, 4}, {3, 13, 12}, {6, 13, 3}, {6, 14, 13}, {7, 14, 6}, {7, 15, 14}, {2, 15, 7}, {2, 8, 15}, {1, 8, 2}, {1, 9, 8},
                                   {0, 9, 1}, {0, 10, 9}, {5, 10, 0}, {5, 11, 10}, {4, 11, 5}, {4, 12, 11} };
        for (int i = 0; i < 16; ++i)
            points.emplace_back(out_points_idx[i][0] / (100.f / min_width),
                                out_points_idx[i][1] + depth, out_points_idx[i][2]);
        for (int i = 0; i < 28; ++i)
            facets.emplace_back(out_facets_idx[i][0],
                                out_facets_idx[i][1],
                                out_facets_idx[i][2]);
        TriangleMesh tooth_mesh(points, facets);

        // We have the mesh ready. It has one tooth and width of min_width. We will now
        // append several of these together until we are close to the required width
        // of the block. Than we can scale it precisely.
        size_t n = std::max(1, int(width / min_width)); // How many shall be merged?
        for (size_t i = 0; i < n; ++i) {
            mesh.merge(tooth_mesh);
            tooth_mesh.translate(min_width, 0.f, 0.f);
        }

        mesh.scale(Vec3d(width / (n * min_width), 1.f, height)); // Scaling to proper width
    }
    else
        mesh = make_cube(width, depth, height);

    // We'll make another mesh to show the brim (fixed layer height):
    TriangleMesh brim_mesh = make_cube(width + 2.f * brim_width, depth + 2.f * brim_width, 0.2f);
    brim_mesh.translate(-brim_width, -brim_width, 0.f);
    mesh.merge(brim_mesh);

    volumes.emplace_back(new GLVolume(color));
    GLVolume& v = *volumes.back();
    v.indexed_vertex_array.load_mesh(mesh);
    v.indexed_vertex_array.finalize_geometry(opengl_initialized);
    v.set_volume_offset(Vec3d(pos_x, pos_y, 0.0));
    v.set_volume_rotation(Vec3d(0., 0., (M_PI / 180.) * rotation_angle));
    v.composite_id = GLVolume::CompositeID(obj_idx, 0, 0);
    v.geometry_id.first = 0;
    v.geometry_id.second = wipe_tower_instance_id().id;
    v.is_wipe_tower = true;
    v.shader_outside_printer_detection_enabled = !size_unknown;
    return int(volumes.size() - 1);
}

GLVolume* GLVolumeCollection::new_toolpath_volume(const std::array<float, 4>& rgba, size_t reserve_vbo_floats)
{
	GLVolume *out = new_nontoolpath_volume(rgba, reserve_vbo_floats);
	out->is_extrusion_path = true;
	return out;
}

GLVolume* GLVolumeCollection::new_nontoolpath_volume(const std::array<float, 4>& rgba, size_t reserve_vbo_floats)
{
	GLVolume *out = new GLVolume(rgba);
	out->is_extrusion_path = false;
    // Reserving number of vertices (3x position + 3x color)
#if ENABLE_TEXTURED_VOLUMES
    out->indexed_vertex_array.reserve(reserve_vbo_floats / out->indexed_vertex_array.vertex_size_floats());
#else
	out->indexed_vertex_array.reserve(reserve_vbo_floats / 6);
#endif // ENABLE_TEXTURED_VOLUMES
    volumes.emplace_back(out);
	return out;
}

GLVolumeWithIdAndZList volumes_to_render(const GLVolumePtrs& volumes, GLVolumeCollection::ERenderType type, const Transform3d& view_matrix, std::function<bool(const GLVolume&)> filter_func)
{
    GLVolumeWithIdAndZList list;
    list.reserve(volumes.size());

    for (unsigned int i = 0; i < (unsigned int)volumes.size(); ++i) {
        GLVolume* volume = volumes[i];
        bool is_transparent = (volume->render_color[3] < 1.0f);
        if (((type == GLVolumeCollection::ERenderType::Opaque && !is_transparent) ||
             (type == GLVolumeCollection::ERenderType::Transparent && is_transparent) ||
             type == GLVolumeCollection::ERenderType::All) &&
            (! filter_func || filter_func(*volume)))
            list.emplace_back(std::make_pair(volume, std::make_pair(i, 0.0)));
    }

    if (type == GLVolumeCollection::ERenderType::Transparent && list.size() > 1) {
        for (GLVolumeWithIdAndZ& volume : list) {
            volume.second.second = volume.first->bounding_box().transformed(view_matrix * volume.first->world_matrix()).max(2);
        }

        std::sort(list.begin(), list.end(),
            [](const GLVolumeWithIdAndZ& v1, const GLVolumeWithIdAndZ& v2) -> bool { return v1.second.second < v2.second.second; }
        );
    }
    else if (type == GLVolumeCollection::ERenderType::Opaque && list.size() > 1) {
        std::sort(list.begin(), list.end(),
            [](const GLVolumeWithIdAndZ& v1, const GLVolumeWithIdAndZ& v2) -> bool { return v1.first->selected && !v2.first->selected; }
        );
    }

    return list;
}

void GLVolumeCollection::render(GLVolumeCollection::ERenderType type, bool disable_cullface, const Transform3d& view_matrix, std::function<bool(const GLVolume&)> filter_func) const
{
    GLShaderProgram* shader = GUI::wxGetApp().get_current_shader();
    if (shader == nullptr)
        return;

    if (type == ERenderType::Transparent) {
        glsafe(::glEnable(GL_BLEND));
        glsafe(::glBlendFunc(GL_SRC_ALPHA, GL_ONE_MINUS_SRC_ALPHA));
    }

    glsafe(::glCullFace(GL_BACK));
    if (disable_cullface)
        glsafe(::glDisable(GL_CULL_FACE));

    glsafe(::glEnableClientState(GL_VERTEX_ARRAY));
    glsafe(::glEnableClientState(GL_NORMAL_ARRAY));
 
    shader->set_uniform("print_box.min", m_print_box_min, 3);
    shader->set_uniform("print_box.max", m_print_box_max, 3);
    shader->set_uniform("clipping_plane.active", true);
    shader->set_uniform("clipping_plane.z_range", m_z_range, 2);
    shader->set_uniform("clipping_plane.plane", m_clipping_plane, 4);
    shader->set_uniform("slope.normal_z", m_slope.normal_z);

#if ENABLE_ENVIRONMENT_MAP
    unsigned int environment_texture_id = GUI::wxGetApp().plater()->get_environment_texture_id();
    bool use_environment_texture = environment_texture_id > 0 && GUI::wxGetApp().app_config->get("use_environment_map") == "1";
    shader->set_uniform("use_environment_tex", use_environment_texture);
    if (use_environment_texture) {
        shader->set_uniform("environment_tex", 1);
        glsafe(::glActiveTexture(GL_TEXTURE0 + 1));
        glsafe(::glBindTexture(GL_TEXTURE_2D, environment_texture_id));
    }
#endif // ENABLE_ENVIRONMENT_MAP
    glcheck();

    GLVolumeWithIdAndZList to_render = volumes_to_render(volumes, type, view_matrix, filter_func);
    for (GLVolumeWithIdAndZ& volume : to_render) {
        volume.first->set_render_color();
<<<<<<< HEAD
        shader->set_uniform("uniform_color", volume.first->render_color, 4);
        shader->set_uniform("print_box.active", volume.first->shader_outside_printer_detection_enabled);
=======
        shader->set_uniform("uniform_color", volume.first->render_color);
        shader->set_uniform("print_box.actived", volume.first->shader_outside_printer_detection_enabled);
>>>>>>> 2848ae9c
        shader->set_uniform("print_box.volume_world_matrix", volume.first->world_matrix());
        shader->set_uniform("slope.active", m_slope.active && !volume.first->is_modifier && !volume.first->is_wipe_tower);
        shader->set_uniform("slope.volume_world_normal_matrix", static_cast<Matrix3f>(volume.first->world_matrix().matrix().block(0, 0, 3, 3).inverse().transpose().cast<float>()));
#if ENABLE_ALLOW_NEGATIVE_Z
        shader->set_uniform("sinking", volume.first->is_sinking());
#endif // ENABLE_ALLOW_NEGATIVE_Z

#if ENABLE_TEXTURED_VOLUMES
        bool has_texture = !volume.first->texture.empty();
        shader->set_uniform("proj_texture.active", has_texture ? 1 : 0);
        unsigned int tex_id = 0;
        if (has_texture) {
            tex_id = m_textures_manager.get_texture_id(volume.first->texture);
            if (tex_id > 0) {
                shader->set_uniform("proj_texture.box.center", volume.first->bounding_box().center());
                shader->set_uniform("proj_texture.box.sizes", volume.first->bounding_box().size());
                const ModelObject* model_object = GUI::wxGetApp().model().objects[volume.first->object_idx()];
                shader->set_uniform("proj_texture.projection", static_cast<int>(model_object->texture.mapping));
                shader->set_uniform("projection_tex", 0);
#if ENABLE_ENVIRONMENT_MAP
                glsafe(::glActiveTexture(GL_TEXTURE0));
#endif // ENABLE_ENVIRONMENT_MAP
                glsafe(::glBindTexture(GL_TEXTURE_2D, tex_id));
            }
        }
#endif // ENABLE_TEXTURED_VOLUMES

        volume.first->render();

#if ENABLE_TEXTURED_VOLUMES
        if (tex_id > 0)
            glsafe(::glBindTexture(GL_TEXTURE_2D, 0));
#endif // ENABLE_TEXTURED_VOLUMES
    }

#if ENABLE_ENVIRONMENT_MAP
    if (use_environment_texture) {
        glsafe(::glActiveTexture(GL_TEXTURE0 + 1));
        glsafe(::glBindTexture(GL_TEXTURE_2D, 0));
        glsafe(::glActiveTexture(GL_TEXTURE0));
    }
#endif // ENABLE_ENVIRONMENT_MAP

    glsafe(::glBindBuffer(GL_ARRAY_BUFFER, 0));
    glsafe(::glBindBuffer(GL_ELEMENT_ARRAY_BUFFER, 0));

    glsafe(::glDisableClientState(GL_VERTEX_ARRAY));
    glsafe(::glDisableClientState(GL_NORMAL_ARRAY));

    if (disable_cullface)
        glsafe(::glEnable(GL_CULL_FACE));

    if (type == ERenderType::Transparent)
        glsafe(::glDisable(GL_BLEND));
}

bool GLVolumeCollection::check_outside_state(const DynamicPrintConfig* config, ModelInstanceEPrintVolumeState* out_state) const
{
    if (config == nullptr)
        return false;

    const ConfigOptionPoints* opt = dynamic_cast<const ConfigOptionPoints*>(config->option("bed_shape"));
    if (opt == nullptr)
        return false;

    BoundingBox bed_box_2D = get_extents(Polygon::new_scale(opt->values));
    BoundingBoxf3 print_volume({ unscale<double>(bed_box_2D.min(0)), unscale<double>(bed_box_2D.min(1)), 0.0 }, { unscale<double>(bed_box_2D.max(0)), unscale<double>(bed_box_2D.max(1)), config->opt_float("max_print_height") });
    // Allow the objects to protrude below the print bed
    print_volume.min(2) = -1e10;
    print_volume.min(0) -= BedEpsilon;
    print_volume.min(1) -= BedEpsilon;
    print_volume.max(0) += BedEpsilon;
    print_volume.max(1) += BedEpsilon;

    ModelInstanceEPrintVolumeState state = ModelInstancePVS_Inside;

    bool contained_min_one = false;

    for (GLVolume* volume : volumes) {
        if (volume == nullptr || volume->is_modifier || (volume->is_wipe_tower && !volume->shader_outside_printer_detection_enabled) || (volume->composite_id.volume_id < 0 && !volume->shader_outside_printer_detection_enabled))
            continue;

        const BoundingBoxf3& bb = volume->transformed_convex_hull_bounding_box();
        bool contained = print_volume.contains(bb);

        volume->is_outside = !contained;
        if (!volume->printable)
            continue;

        if (contained)
            contained_min_one = true;

        if (state == ModelInstancePVS_Inside && volume->is_outside)
            state = ModelInstancePVS_Fully_Outside;

        if (state == ModelInstancePVS_Fully_Outside && volume->is_outside && print_volume.intersects(bb))
            state = ModelInstancePVS_Partly_Outside;
    }

    if (out_state != nullptr)
        *out_state = state;

    return contained_min_one;
}

bool GLVolumeCollection::check_outside_state(const DynamicPrintConfig* config, bool& partlyOut, bool& fullyOut) const
{
    if (config == nullptr)
        return false;

    const ConfigOptionPoints* opt = dynamic_cast<const ConfigOptionPoints*>(config->option("bed_shape"));
    if (opt == nullptr)
        return false;

    BoundingBox bed_box_2D = get_extents(Polygon::new_scale(opt->values));
    BoundingBoxf3 print_volume(Vec3d(unscale<double>(bed_box_2D.min(0)), unscale<double>(bed_box_2D.min(1)), 0.0), Vec3d(unscale<double>(bed_box_2D.max(0)), unscale<double>(bed_box_2D.max(1)), config->opt_float("max_print_height")));
    // Allow the objects to protrude below the print bed
    print_volume.min(2) = -1e10;
    print_volume.min(0) -= BedEpsilon;
    print_volume.min(1) -= BedEpsilon;
    print_volume.max(0) += BedEpsilon;
    print_volume.max(1) += BedEpsilon;

    bool contained_min_one = false;

    partlyOut = false;
    fullyOut = false;
    for (GLVolume* volume : volumes) {
        if (volume == nullptr || volume->is_modifier || (volume->is_wipe_tower && !volume->shader_outside_printer_detection_enabled) || (volume->composite_id.volume_id < 0 && !volume->shader_outside_printer_detection_enabled))
            continue;

        const BoundingBoxf3& bb = volume->transformed_convex_hull_bounding_box();
        bool contained = print_volume.contains(bb);

        volume->is_outside = !contained;
        if (!volume->printable)
            continue;

        if (contained)
            contained_min_one = true;

        if (volume->is_outside) {
            if (print_volume.intersects(bb))
                partlyOut = true;
            else 
                fullyOut = true;
        }
    }
    /*
    if (out_state != nullptr)
        *out_state = state;
    */
    return contained_min_one;
}

void GLVolumeCollection::reset_outside_state()
{
    for (GLVolume* volume : volumes) {
        if (volume != nullptr)
            volume->is_outside = false;
    }
}

void GLVolumeCollection::update_colors_by_extruder(const DynamicPrintConfig* config)
{
    static const float inv_255 = 1.0f / 255.0f;

    struct Color
    {
        std::string text;
        unsigned char rgb[3];

        Color() {
            rgb[0] = 255;
            rgb[1] = 255;
            rgb[2] = 255;
        }

        void set(const std::string& text, unsigned char* rgb) {
            this->text = text;
            ::memcpy((void*)this->rgb, (const void*)rgb, 3 * sizeof(unsigned char));
        }
    };

    if (config == nullptr)
        return;

    const ConfigOptionStrings* extruders_opt = dynamic_cast<const ConfigOptionStrings*>(config->option("extruder_colour"));
    if (extruders_opt == nullptr)
        return;

    const ConfigOptionStrings* filamemts_opt = dynamic_cast<const ConfigOptionStrings*>(config->option("filament_colour"));
    if (filamemts_opt == nullptr)
        return;

    unsigned int colors_count = std::max((unsigned int)extruders_opt->values.size(), (unsigned int)filamemts_opt->values.size());
    if (colors_count == 0)
        return;

    std::vector<Color> colors(colors_count);

    unsigned char rgb[3];
    for (unsigned int i = 0; i < colors_count; ++i) {
        const std::string& txt_color = config->opt_string("extruder_colour", i);
        if (Slic3r::GUI::BitmapCache::parse_color(txt_color, rgb))
            colors[i].set(txt_color, rgb);
        else {
            const std::string& txt_color = config->opt_string("filament_colour", i);
            if (Slic3r::GUI::BitmapCache::parse_color(txt_color, rgb))
                colors[i].set(txt_color, rgb);
        }
    }

    for (GLVolume* volume : volumes) {
        if (volume == nullptr || volume->is_modifier || volume->is_wipe_tower || volume->volume_idx() < 0)
            continue;

        int extruder_id = volume->extruder_id - 1;
        if (extruder_id < 0 || (int)colors.size() <= extruder_id)
            extruder_id = 0;

        const Color& color = colors[extruder_id];
        if (!color.text.empty()) {
            for (int i = 0; i < 3; ++i) {
                volume->color[i] = (float)color.rgb[i] * inv_255;
            }
        }
    }
}

std::vector<double> GLVolumeCollection::get_current_print_zs(bool active_only) const
{
    // Collect layer top positions of all volumes.
    std::vector<double> print_zs;
    for (GLVolume *vol : volumes) {
        if (!active_only || vol->is_active)
            append(print_zs, vol->print_zs);
    }
    std::sort(print_zs.begin(), print_zs.end());

    // Replace intervals of layers with similar top positions with their average value.
    int n = int(print_zs.size());
    int k = 0;
    for (int i = 0; i < n;) {
        int j = i + 1;
        coordf_t zmax = print_zs[i] + EPSILON;
        for (; j < n && print_zs[j] <= zmax; ++ j) ;
        print_zs[k ++] = (j > i + 1) ? (0.5 * (print_zs[i] + print_zs[j - 1])) : print_zs[i];
        i = j;
    }
    if (k < n)
        print_zs.erase(print_zs.begin() + k, print_zs.end());

    return print_zs;
}

size_t GLVolumeCollection::cpu_memory_used() const 
{
	size_t memsize = sizeof(*this) + volumes.capacity() * sizeof(GLVolume);
	for (const GLVolume *volume : volumes)
		memsize += volume->cpu_memory_used();
	return memsize;
}

size_t GLVolumeCollection::gpu_memory_used() const 
{
	size_t memsize = 0;
	for (const GLVolume *volume : volumes)
		memsize += volume->gpu_memory_used();
	return memsize;
}

std::string GLVolumeCollection::log_memory_info() const 
{ 
	return " (GLVolumeCollection RAM: " + format_memsize_MB(cpu_memory_used()) + " GPU: " + format_memsize_MB(gpu_memory_used()) + " Both: " + format_memsize_MB(gpu_memory_used()) + ")";
}

// caller is responsible for supplying NO lines with zero length
static void thick_lines_to_indexed_vertex_array(
    const Lines                 &lines, 
    const std::vector<double>   &widths,
    const std::vector<double>   &heights, 
    bool                         closed,
    double                       top_z,
    GLIndexedVertexArray        &volume)
{
#if ENABLE_TEXTURED_VOLUMES
    assert(volume.format == GLIndexedVertexArray::EFormat::PositionNormal);
#endif // ENABLE_TEXTURED_VOLUMES

    assert(! lines.empty());
    if (lines.empty())
        return;

#define LEFT    0
#define RIGHT   1
#define TOP     2
#define BOTTOM  3

    // right, left, top, bottom
    int     idx_prev[4]      = { -1, -1, -1, -1 };
    double  bottom_z_prev    = 0.;
    Vec2d   b1_prev(Vec2d::Zero());
    Vec2d   v_prev(Vec2d::Zero());
    int     idx_initial[4]   = { -1, -1, -1, -1 };
    double  width_initial    = 0.;
    double  bottom_z_initial = 0.0;
    double  len_prev = 0.0;

    // loop once more in case of closed loops
    size_t lines_end = closed ? (lines.size() + 1) : lines.size();
    for (size_t ii = 0; ii < lines_end; ++ ii) {
        size_t i = (ii == lines.size()) ? 0 : ii;
        const Line &line = lines[i];
        double bottom_z = top_z - heights[i];
        double middle_z = 0.5 * (top_z + bottom_z);
        double width = widths[i];

        bool is_first = (ii == 0);
        bool is_last = (ii == lines_end - 1);
        bool is_closing = closed && is_last;

        Vec2d v = unscale(line.vector()).normalized();
        double len = unscale<double>(line.length());

        Vec2d a = unscale(line.a);
        Vec2d b = unscale(line.b);
        Vec2d a1 = a;
        Vec2d a2 = a;
        Vec2d b1 = b;
        Vec2d b2 = b;
        {
            double dist = 0.5 * width;  // scaled
            double dx = dist * v(0);
            double dy = dist * v(1);
            a1 += Vec2d(+dy, -dx);
            a2 += Vec2d(-dy, +dx);
            b1 += Vec2d(+dy, -dx);
            b2 += Vec2d(-dy, +dx);
        }

        // calculate new XY normals
#if ENABLE_TEXTURED_VOLUMES
        Vec2f xy_right_normal = unscale(line.normal()).normalized().cast<float>();
        Vec3f right_normal = Vec3f(xy_right_normal.x(), xy_right_normal.y(), 0.0f);
        Vec3f left_normal = -right_normal;
        Vec3f top_normal = Vec3f(0.0f, 0.0f, 1.0f);
        Vec3f bottom_normal = -top_normal;
#else
        Vec2d xy_right_normal = unscale(line.normal()).normalized();
#endif // ENABLE_TEXTURED_VOLUMES

        int idx_a[4] = { 0, 0, 0, 0 }; // initialized to avoid warnings
        int idx_b[4] = { 0, 0, 0, 0 }; // initialized to avoid warnings
#if ENABLE_TEXTURED_VOLUMES
        int idx_last = int(volume.interleaved_data.size() / volume.vertex_size_floats());
#else
        int idx_last = int(volume.vertices_and_normals_interleaved.size() / 6);
#endif // ENABLE_TEXTURED_VOLUMES

        bool bottom_z_different = bottom_z_prev != bottom_z;
        bottom_z_prev = bottom_z;

        if (!is_first && bottom_z_different)
            // Found a change of the layer thickness -> Add a cap at the end of the previous segment.
            volume.push_quad(idx_b[BOTTOM], idx_b[LEFT], idx_b[TOP], idx_b[RIGHT]);

        // Share top / bottom vertices if possible.
        if (is_first) {
            idx_a[TOP] = idx_last++;
#if ENABLE_TEXTURED_VOLUMES
            volume.push_geometry(Vec3d(a.x(), a.y(), top_z).cast<float>(), &top_normal);
#else
            volume.push_geometry(a(0), a(1), top_z   , 0., 0.,  1.);
#endif // ENABLE_TEXTURED_VOLUMES
        }
        else
            idx_a[TOP] = idx_prev[TOP];

        if (is_first || bottom_z_different) {
            // Start of the 1st line segment or a change of the layer thickness while maintaining the print_z.
            idx_a[BOTTOM] = idx_last ++;
#if ENABLE_TEXTURED_VOLUMES
            volume.push_geometry(Vec3d(a.x(), a.y(), bottom_z).cast<float>(), &bottom_normal);
            idx_a[LEFT] = idx_last++;
            volume.push_geometry(Vec3d(a2.x(), a2.y(), middle_z).cast<float>(), &left_normal);
            idx_a[RIGHT] = idx_last++;
            volume.push_geometry(Vec3d(a1.x(), a1.y(), middle_z).cast<float>(), &right_normal);
#else
            volume.push_geometry(a(0), a(1), bottom_z, 0., 0., -1.);
            idx_a[LEFT ] = idx_last ++;
            volume.push_geometry(a2(0), a2(1), middle_z, -xy_right_normal(0), -xy_right_normal(1), 0.0);
            idx_a[RIGHT] = idx_last ++;
            volume.push_geometry(a1(0), a1(1), middle_z, xy_right_normal(0), xy_right_normal(1), 0.0);
#endif // ENABLE_TEXTURED_VOLUMES
        }
        else
            idx_a[BOTTOM] = idx_prev[BOTTOM];

        if (is_first) {
            // Start of the 1st line segment.
            width_initial    = width;
            bottom_z_initial = bottom_z;
            memcpy(idx_initial, idx_a, sizeof(int) * 4);
        }
        else {
            // Continuing a previous segment.
            // Share left / right vertices if possible.
			double v_dot    = v_prev.dot(v);
            // To reduce gpu memory usage, we try to reuse vertices
            // To reduce the visual artifacts, due to averaged normals, we allow to reuse vertices only when any of two adjacent edges 
            // is longer than a fixed threshold.
            // The following value is arbitrary, it comes from tests made on a bunch of models showing the visual artifacts
            double len_threshold = 2.5;

            // Generate new vertices if the angle between adjacent edges is greater than 45 degrees or thresholds conditions are met
            bool sharp = v_dot < 0.707 || len_prev > len_threshold || len > len_threshold;
            if (sharp) {
                if (!bottom_z_different) {
#if ENABLE_TEXTURED_VOLUMES
                    // Allocate new left / right points for the start of this segment as these points will receive their own normals to indicate a sharp turn.
                    idx_a[RIGHT] = idx_last++;
                    volume.push_geometry(Vec3d(a1.x(), a1.y(), middle_z).cast<float>(), &right_normal);
                    idx_a[LEFT] = idx_last++;
                    volume.push_geometry(Vec3d(a2.x(), a2.y(), middle_z).cast<float>(), &left_normal);
#else
                    // Allocate new left / right points for the start of this segment as these points will receive their own normals to indicate a sharp turn.
                    idx_a[RIGHT] = idx_last++;
                    volume.push_geometry(a1(0), a1(1), middle_z, xy_right_normal(0), xy_right_normal(1), 0.0);
                    idx_a[LEFT] = idx_last++;
                    volume.push_geometry(a2(0), a2(1), middle_z, -xy_right_normal(0), -xy_right_normal(1), 0.0);
#endif // ENABLE_TEXTURED_VOLUMES

                    if (cross2(v_prev, v) > 0.0) {
                        // Right turn. Fill in the right turn wedge.
                        volume.push_triangle(idx_prev[RIGHT], idx_a[RIGHT], idx_prev[TOP]);
                        volume.push_triangle(idx_prev[RIGHT], idx_prev[BOTTOM], idx_a[RIGHT]);
                    }
                    else {
                        // Left turn. Fill in the left turn wedge.
                        volume.push_triangle(idx_prev[LEFT], idx_prev[TOP], idx_a[LEFT]);
                        volume.push_triangle(idx_prev[LEFT], idx_a[LEFT], idx_prev[BOTTOM]);
                    }
                }
            }
            else {
                if (!bottom_z_different) {
                    // The two successive segments are nearly collinear.
                    idx_a[LEFT ] = idx_prev[LEFT];
                    idx_a[RIGHT] = idx_prev[RIGHT];
                }
            }
            if (is_closing) {
                if (!sharp) {
                    if (!bottom_z_different) {
                        // Closing a loop with smooth transition. Unify the closing left / right vertices.
#if ENABLE_TEXTURED_VOLUMES
                        size_t vertex_size_float = volume.vertex_size_floats();
                        size_t vertex_size_bytes = volume.vertex_size_bytes();
                        ::memcpy(volume.interleaved_data.data() + idx_initial[LEFT] * vertex_size_float, volume.interleaved_data.data() + idx_prev[LEFT] * vertex_size_float, vertex_size_bytes);
                        ::memcpy(volume.interleaved_data.data() + idx_initial[RIGHT] * vertex_size_float, volume.interleaved_data.data() + idx_prev[RIGHT] * vertex_size_float, vertex_size_bytes);
                        volume.interleaved_data.erase(volume.interleaved_data.end() - 2 * vertex_size_float, volume.interleaved_data.end());
#else
                        ::memcpy(volume.vertices_and_normals_interleaved.data() + idx_initial[LEFT ] * 6, volume.vertices_and_normals_interleaved.data() + idx_prev[LEFT ] * 6, sizeof(float) * 6);
                        ::memcpy(volume.vertices_and_normals_interleaved.data() + idx_initial[RIGHT] * 6, volume.vertices_and_normals_interleaved.data() + idx_prev[RIGHT] * 6, sizeof(float) * 6);
                        volume.vertices_and_normals_interleaved.erase(volume.vertices_and_normals_interleaved.end() - 12, volume.vertices_and_normals_interleaved.end());
#endif // ENABLE_TEXTURED_VOLUMES
                        // Replace the left / right vertex indices to point to the start of the loop. 
                        for (size_t u = volume.quad_indices.size() - 16; u < volume.quad_indices.size(); ++ u) {
                            if (volume.quad_indices[u] == idx_prev[LEFT])
                                volume.quad_indices[u] = idx_initial[LEFT];
                            else if (volume.quad_indices[u] == idx_prev[RIGHT])
                                volume.quad_indices[u] = idx_initial[RIGHT];
                        }
                    }
                }
                // This is the last iteration, only required to solve the transition.
                break;
            }
        }

        // Only new allocate top / bottom vertices, if not closing a loop.
        if (is_closing)
            idx_b[TOP] = idx_initial[TOP];
        else {
            idx_b[TOP] = idx_last ++;
#if ENABLE_TEXTURED_VOLUMES
            volume.push_geometry(Vec3d(b.x(), b.y(), top_z).cast<float>(), &top_normal);
#else
            volume.push_geometry(b(0), b(1), top_z   , 0., 0.,  1.);
#endif // ENABLE_TEXTURED_VOLUMES
        }

        if (is_closing && width == width_initial && bottom_z == bottom_z_initial)
            idx_b[BOTTOM] = idx_initial[BOTTOM];
        else {
            idx_b[BOTTOM] = idx_last ++;
#if ENABLE_TEXTURED_VOLUMES
            volume.push_geometry(Vec3d(b.x(), b.y(), bottom_z).cast<float>(), &bottom_normal);
#else
            volume.push_geometry(b(0), b(1), bottom_z, 0., 0., -1.);
#endif // ENABLE_TEXTURED_VOLUMES
        }
        // Generate new vertices for the end of this line segment.
#if ENABLE_TEXTURED_VOLUMES
        idx_b[LEFT] = idx_last++;
        volume.push_geometry(Vec3d(b2.x(), b2.y(), middle_z).cast<float>(), &left_normal);
        idx_b[RIGHT] = idx_last++;
        volume.push_geometry(Vec3d(b1.x(), b1.y(), middle_z).cast<float>(), &right_normal);
#else
        idx_b[LEFT  ] = idx_last ++;
        volume.push_geometry(b2(0), b2(1), middle_z, -xy_right_normal(0), -xy_right_normal(1), 0.0);
        idx_b[RIGHT ] = idx_last ++;
        volume.push_geometry(b1(0), b1(1), middle_z, xy_right_normal(0), xy_right_normal(1), 0.0);
#endif // ENABLE_TEXTURED_VOLUMES

        ::memcpy(idx_prev, idx_b, 4 * sizeof(int));
        bottom_z_prev = bottom_z;
        b1_prev = b1;
        v_prev = v;
        len_prev = len;

        if (bottom_z_different && (closed || (!is_first && !is_last)))
            // Found a change of the layer thickness -> Add a cap at the beginning of this segment.
            volume.push_quad(idx_a[BOTTOM], idx_a[RIGHT], idx_a[TOP], idx_a[LEFT]);

        if (! closed) {
            // Terminate open paths with caps.
            if (is_first)
                volume.push_quad(idx_a[BOTTOM], idx_a[RIGHT], idx_a[TOP], idx_a[LEFT]);
            // We don't use 'else' because both cases are true if we have only one line.
            if (is_last)
                volume.push_quad(idx_b[BOTTOM], idx_b[LEFT], idx_b[TOP], idx_b[RIGHT]);
        }

        // Add quads for a straight hollow tube-like segment.
        // bottom-right face
        volume.push_quad(idx_a[BOTTOM], idx_b[BOTTOM], idx_b[RIGHT], idx_a[RIGHT]);
        // top-right face
        volume.push_quad(idx_a[RIGHT], idx_b[RIGHT], idx_b[TOP], idx_a[TOP]);
        // top-left face
        volume.push_quad(idx_a[TOP], idx_b[TOP], idx_b[LEFT], idx_a[LEFT]);
        // bottom-left face
        volume.push_quad(idx_a[LEFT], idx_b[LEFT], idx_b[BOTTOM], idx_a[BOTTOM]);
    }

#undef LEFT
#undef RIGHT
#undef TOP
#undef BOTTOM
}

// caller is responsible for supplying NO lines with zero length
static void thick_lines_to_indexed_vertex_array(const Lines3& lines,
    const std::vector<double>& widths,
    const std::vector<double>& heights,
    bool closed,
    GLIndexedVertexArray& volume)
{
#if ENABLE_TEXTURED_VOLUMES
    assert(volume.format == GLIndexedVertexArray::EFormat::PositionNormal);
#endif // ENABLE_TEXTURED_VOLUMES

    assert(!lines.empty());
    if (lines.empty())
        return;

#define LEFT    0
#define RIGHT   1
#define TOP     2
#define BOTTOM  3

    // left, right, top, bottom
    int      idx_initial[4] = { -1, -1, -1, -1 };
    int      idx_prev[4] = { -1, -1, -1, -1 };
    double   z_prev = 0.0;
    double   len_prev = 0.0;
#if ENABLE_TEXTURED_VOLUMES
    Vec3f    n_right_prev = Vec3f::Zero();
    Vec3f    n_top_prev = Vec3f::Zero();
    Vec3f    unit_v_prev = Vec3f::Zero();
#else
    Vec3d    n_right_prev = Vec3d::Zero();
    Vec3d    n_top_prev = Vec3d::Zero();
    Vec3d    unit_v_prev = Vec3d::Zero();
#endif // ENABLE_TEXTURED_VOLUMES
    double   width_initial = 0.0;

    // new vertices around the line endpoints
    // left, right, top, bottom
    Vec3d a[4] = { Vec3d::Zero(), Vec3d::Zero(), Vec3d::Zero(), Vec3d::Zero() };
    Vec3d b[4] = { Vec3d::Zero(), Vec3d::Zero(), Vec3d::Zero(), Vec3d::Zero() };

    // loop once more in case of closed loops
    size_t lines_end = closed ? (lines.size() + 1) : lines.size();
    for (size_t ii = 0; ii < lines_end; ++ii) {
        size_t i = (ii == lines.size()) ? 0 : ii;

        const Line3& line = lines[i];
        double height = heights[i];
        double width = widths[i];

        double len = unscale<double>(line.length());

#if ENABLE_TEXTURED_VOLUMES
        Vec3f unit_v = unscale(line.vector()).normalized().cast<float>();
        Vec3f top_normal = Vec3f::Zero();
        Vec3f right_normal = Vec3f::Zero();
        if (line.a(0) == line.b(0) && line.a(1) == line.b(1)) {
            // vertical segment
            top_normal = Vec3f::UnitY();
            right_normal = Vec3f::UnitX();
            if (line.a(2) < line.b(2))
                right_normal = -right_normal;
        }
        else {
            // horizontal segment
            // horizontal segment
            right_normal = unit_v.cross(Vec3f::UnitZ()).normalized();
            top_normal = right_normal.cross(unit_v).normalized();
        }

        Vec3d rl_displacement = 0.5 * width * right_normal.cast<double>();
        Vec3d tb_displacement = 0.5 * height * top_normal.cast<double>();
#else
        Vec3d unit_v = unscale(line.vector()).normalized();
        Vec3d n_top = Vec3d::Zero();
        Vec3d n_right = Vec3d::Zero();
        if (line.a(0) == line.b(0) && line.a(1) == line.b(1)) {
            // vertical segment
            n_top = Vec3d::UnitY();
            n_right = Vec3d::UnitX();
            if (line.a(2) < line.b(2))
                n_right = -n_right;
        }
        else {
            // horizontal segment
            // horizontal segment
            n_right = unit_v.cross(Vec3d::UnitZ()).normalized();
            n_top = n_right.cross(unit_v).normalized();
        }

        Vec3d rl_displacement = 0.5 * width * n_right;
        Vec3d tb_displacement = 0.5 * height * n_top;
#endif // ENABLE_TEXTURED_VOLUMES
        Vec3d l_a = unscale(line.a);
        Vec3d l_b = unscale(line.b);

        a[RIGHT] = l_a + rl_displacement;
        a[LEFT] = l_a - rl_displacement;
        a[TOP] = l_a + tb_displacement;
        a[BOTTOM] = l_a - tb_displacement;
        b[RIGHT] = l_b + rl_displacement;
        b[LEFT] = l_b - rl_displacement;
        b[TOP] = l_b + tb_displacement;
        b[BOTTOM] = l_b - tb_displacement;

#if ENABLE_TEXTURED_VOLUMES
        Vec3f bottom_normal = -top_normal;
        Vec3f left_normal = -right_normal;
#else
        Vec3d n_bottom = -n_top;
        Vec3d n_left = -n_right;
#endif // ENABLE_TEXTURED_VOLUMES

        int idx_a[4];
        int idx_b[4];
#if ENABLE_TEXTURED_VOLUMES
        int idx_last = int(volume.interleaved_data.size() / volume.vertex_size_floats());
#else
        int idx_last = int(volume.vertices_and_normals_interleaved.size() / 6);
#endif // ENABLE_TEXTURED_VOLUMES

        bool z_different = (z_prev != l_a(2));
        z_prev = l_b(2);

        // Share top / bottom vertices if possible.
        if (ii == 0) {
            idx_a[TOP] = idx_last++;
#if ENABLE_TEXTURED_VOLUMES
            volume.push_geometry(a[TOP].cast<float>(), &top_normal);
#else
            volume.push_geometry(a[TOP], n_top);
#endif // ENABLE_TEXTURED_VOLUMES
        }
        else
            idx_a[TOP] = idx_prev[TOP];

        if (ii == 0 || z_different) {
            // Start of the 1st line segment or a change of the layer thickness while maintaining the print_z.
#if ENABLE_TEXTURED_VOLUMES
            idx_a[BOTTOM] = idx_last++;
            volume.push_geometry(a[BOTTOM].cast<float>(), &bottom_normal);
            idx_a[LEFT] = idx_last++;
            volume.push_geometry(a[LEFT].cast<float>(), &left_normal);
            idx_a[RIGHT] = idx_last++;
            volume.push_geometry(a[RIGHT].cast<float>(), &right_normal);
#else
            idx_a[BOTTOM] = idx_last++;
            volume.push_geometry(a[BOTTOM], n_bottom);
            idx_a[LEFT] = idx_last++;
            volume.push_geometry(a[LEFT], n_left);
            idx_a[RIGHT] = idx_last++;
            volume.push_geometry(a[RIGHT], n_right);
#endif // ENABLE_TEXTURED_VOLUMES
        }
        else
            idx_a[BOTTOM] = idx_prev[BOTTOM];

        if (ii == 0) {
            // Start of the 1st line segment.
            width_initial = width;
            ::memcpy(idx_initial, idx_a, sizeof(int) * 4);
        }
        else {
            // Continuing a previous segment.
            // Share left / right vertices if possible.
            double v_dot = unit_v_prev.dot(unit_v);
            bool is_right_turn = n_top_prev.dot(unit_v_prev.cross(unit_v)) > 0.0;

            // To reduce gpu memory usage, we try to reuse vertices
            // To reduce the visual artifacts, due to averaged normals, we allow to reuse vertices only when any of two adjacent edges 
            // is longer than a fixed threshold.
            // The following value is arbitrary, it comes from tests made on a bunch of models showing the visual artifacts
            double len_threshold = 2.5;

            // Generate new vertices if the angle between adjacent edges is greater than 45 degrees or thresholds conditions are met
            bool is_sharp = v_dot < 0.707 || len_prev > len_threshold || len > len_threshold;
            if (is_sharp) {
                // Allocate new left / right points for the start of this segment as these points will receive their own normals to indicate a sharp turn.
#if ENABLE_TEXTURED_VOLUMES
                idx_a[RIGHT] = idx_last++;
                volume.push_geometry(a[RIGHT].cast<float>(), &right_normal);
                idx_a[LEFT] = idx_last++;
                volume.push_geometry(a[LEFT].cast<float>(), &left_normal);
#else
                idx_a[RIGHT] = idx_last++;
                volume.push_geometry(a[RIGHT], n_right);
                idx_a[LEFT] = idx_last++;
                volume.push_geometry(a[LEFT], n_left);
#endif // ENABLE_TEXTURED_VOLUMES

                if (is_right_turn) {
                    // Right turn. Fill in the right turn wedge.
                    volume.push_triangle(idx_prev[RIGHT], idx_a[RIGHT], idx_prev[TOP]);
                    volume.push_triangle(idx_prev[RIGHT], idx_prev[BOTTOM], idx_a[RIGHT]);
                }
                else {
                    // Left turn. Fill in the left turn wedge.
                    volume.push_triangle(idx_prev[LEFT], idx_prev[TOP], idx_a[LEFT]);
                    volume.push_triangle(idx_prev[LEFT], idx_a[LEFT], idx_prev[BOTTOM]);
                }
            }
            else {
                // The two successive segments are nearly collinear.
                idx_a[LEFT] = idx_prev[LEFT];
                idx_a[RIGHT] = idx_prev[RIGHT];
            }

            if (ii == lines.size()) {
                if (!is_sharp) {
                    // Closing a loop with smooth transition. Unify the closing left / right vertices.
#if ENABLE_TEXTURED_VOLUMES
                    size_t vertex_size_float = volume.vertex_size_floats();
                    size_t vertex_size_bytes = volume.vertex_size_bytes();
                    ::memcpy(volume.interleaved_data.data() + idx_initial[LEFT] * vertex_size_float, volume.interleaved_data.data() + idx_prev[LEFT] * vertex_size_float, vertex_size_bytes);
                    ::memcpy(volume.interleaved_data.data() + idx_initial[RIGHT] * vertex_size_float, volume.interleaved_data.data() + idx_prev[RIGHT] * vertex_size_float, vertex_size_bytes);
                    volume.interleaved_data.erase(volume.interleaved_data.end() - 2 * vertex_size_float, volume.interleaved_data.end());
#else
                    ::memcpy(volume.vertices_and_normals_interleaved.data() + idx_initial[LEFT] * 6, volume.vertices_and_normals_interleaved.data() + idx_prev[LEFT] * 6, sizeof(float) * 6);
                    ::memcpy(volume.vertices_and_normals_interleaved.data() + idx_initial[RIGHT] * 6, volume.vertices_and_normals_interleaved.data() + idx_prev[RIGHT] * 6, sizeof(float) * 6);
                    volume.vertices_and_normals_interleaved.erase(volume.vertices_and_normals_interleaved.end() - 12, volume.vertices_and_normals_interleaved.end());
#endif // ENABLE_TEXTURED_VOLUMES
                    // Replace the left / right vertex indices to point to the start of the loop. 
                    for (size_t u = volume.quad_indices.size() - 16; u < volume.quad_indices.size(); ++u) {
                        if (volume.quad_indices[u] == idx_prev[LEFT])
                            volume.quad_indices[u] = idx_initial[LEFT];
                        else if (volume.quad_indices[u] == idx_prev[RIGHT])
                            volume.quad_indices[u] = idx_initial[RIGHT];
                    }
                }

                // This is the last iteration, only required to solve the transition.
                break;
            }
        }

        // Only new allocate top / bottom vertices, if not closing a loop.
        if (closed && ii + 1 == lines.size())
            idx_b[TOP] = idx_initial[TOP];
        else {
            idx_b[TOP] = idx_last++;
#if ENABLE_TEXTURED_VOLUMES
            volume.push_geometry(b[TOP].cast<float>(), &top_normal);
#else
            volume.push_geometry(b[TOP], n_top);
#endif // ENABLE_TEXTURED_VOLUMES
        }

        if (closed && ii + 1 == lines.size() && width == width_initial)
            idx_b[BOTTOM] = idx_initial[BOTTOM];
        else {
            idx_b[BOTTOM] = idx_last++;
#if ENABLE_TEXTURED_VOLUMES
            volume.push_geometry(b[BOTTOM].cast<float>(), &bottom_normal);
#else
            volume.push_geometry(b[BOTTOM], n_bottom);
#endif // ENABLE_TEXTURED_VOLUMES
        }

        // Generate new vertices for the end of this line segment.
#if ENABLE_TEXTURED_VOLUMES
        idx_b[LEFT] = idx_last++;
        volume.push_geometry(b[LEFT].cast<float>(), &left_normal);
        idx_b[RIGHT] = idx_last++;
        volume.push_geometry(b[RIGHT].cast<float>(), &right_normal);
#else
        idx_b[LEFT] = idx_last++;
        volume.push_geometry(b[LEFT], n_left);
        idx_b[RIGHT] = idx_last++;
        volume.push_geometry(b[RIGHT], n_right);
#endif // ENABLE_TEXTURED_VOLUMES

        ::memcpy(idx_prev, idx_b, 4 * sizeof(int));
#if ENABLE_TEXTURED_VOLUMES
        n_right_prev = right_normal;
        n_top_prev = top_normal;
#else
        n_right_prev = n_right;
        n_top_prev = n_top;
#endif // ENABLE_TEXTURED_VOLUMES
        unit_v_prev = unit_v;
        len_prev = len;

        if (!closed) {
            // Terminate open paths with caps.
            if (i == 0)
                volume.push_quad(idx_a[BOTTOM], idx_a[RIGHT], idx_a[TOP], idx_a[LEFT]);

            // We don't use 'else' because both cases are true if we have only one line.
            if (i + 1 == lines.size())
                volume.push_quad(idx_b[BOTTOM], idx_b[LEFT], idx_b[TOP], idx_b[RIGHT]);
        }

        // Add quads for a straight hollow tube-like segment.
        // bottom-right face
        volume.push_quad(idx_a[BOTTOM], idx_b[BOTTOM], idx_b[RIGHT], idx_a[RIGHT]);
        // top-right face
        volume.push_quad(idx_a[RIGHT], idx_b[RIGHT], idx_b[TOP], idx_a[TOP]);
        // top-left face
        volume.push_quad(idx_a[TOP], idx_b[TOP], idx_b[LEFT], idx_a[LEFT]);
        // bottom-left face
        volume.push_quad(idx_a[LEFT], idx_b[LEFT], idx_b[BOTTOM], idx_a[BOTTOM]);
    }

#undef LEFT
#undef RIGHT
#undef TOP
#undef BOTTOM
}

static void point_to_indexed_vertex_array(const Vec3crd& point,
    double width,
    double height,
    GLIndexedVertexArray& volume)
{
#if ENABLE_TEXTURED_VOLUMES
    assert(volume.format == GLIndexedVertexArray::EFormat::PositionNormal);
#endif // ENABLE_TEXTURED_VOLUMES

    // builds a double piramid, with vertices on the local axes, around the point

    Vec3d center = unscale(point);

    double scale_factor = 1.0;
    double w = scale_factor * width;
    double h = scale_factor * height;

    // new vertices ids
#if ENABLE_TEXTURED_VOLUMES
    int idx_last = int(volume.interleaved_data.size() / volume.vertex_size_floats());
#else
    int idx_last = int(volume.vertices_and_normals_interleaved.size() / 6);
#endif // ENABLE_TEXTURED_VOLUMES
    int idxs[6];
    for (int i = 0; i < 6; ++i) {
        idxs[i] = idx_last + i;
    }

    Vec3d displacement_x(w, 0.0, 0.0);
    Vec3d displacement_y(0.0, w, 0.0);
    Vec3d displacement_z(0.0, 0.0, h);

#if ENABLE_TEXTURED_VOLUMES
    Vec3f pos_unit_x = Vec3f::UnitX();
    Vec3f neg_unit_x = -pos_unit_x;
    Vec3f pos_unit_y = Vec3f::UnitY();
    Vec3f neg_unit_y = -pos_unit_y;
    Vec3f pos_unit_z = Vec3f::UnitZ();
    Vec3f neg_unit_z = -pos_unit_z;

    // vertices
    volume.push_geometry((center - displacement_x).cast<float>(), &neg_unit_x); // idxs[0]
    volume.push_geometry((center + displacement_x).cast<float>(), &pos_unit_x); // idxs[1]
    volume.push_geometry((center - displacement_y).cast<float>(), &neg_unit_y); // idxs[2]
    volume.push_geometry((center + displacement_y).cast<float>(), &pos_unit_y); // idxs[3]
    volume.push_geometry((center - displacement_z).cast<float>(), &neg_unit_z); // idxs[4]
    volume.push_geometry((center + displacement_z).cast<float>(), &pos_unit_z); // idxs[5]
#else
    Vec3d unit_x(1.0, 0.0, 0.0);
    Vec3d unit_y(0.0, 1.0, 0.0);
    Vec3d unit_z(0.0, 0.0, 1.0);

    // vertices
    volume.push_geometry(center - displacement_x, -unit_x); // idxs[0]
    volume.push_geometry(center + displacement_x, unit_x);  // idxs[1]
    volume.push_geometry(center - displacement_y, -unit_y); // idxs[2]
    volume.push_geometry(center + displacement_y, unit_y);  // idxs[3]
    volume.push_geometry(center - displacement_z, -unit_z); // idxs[4]
    volume.push_geometry(center + displacement_z, unit_z);  // idxs[5]
#endif // ENABLE_TEXTURED_VOLUMES

    // top piramid faces
    volume.push_triangle(idxs[0], idxs[2], idxs[5]);
    volume.push_triangle(idxs[2], idxs[1], idxs[5]);
    volume.push_triangle(idxs[1], idxs[3], idxs[5]);
    volume.push_triangle(idxs[3], idxs[0], idxs[5]);

    // bottom piramid faces
    volume.push_triangle(idxs[2], idxs[0], idxs[4]);
    volume.push_triangle(idxs[1], idxs[2], idxs[4]);
    volume.push_triangle(idxs[3], idxs[1], idxs[4]);
    volume.push_triangle(idxs[0], idxs[3], idxs[4]);
}

void _3DScene::thick_lines_to_verts(
    const Lines                 &lines,
    const std::vector<double>   &widths,
    const std::vector<double>   &heights, 
    bool                         closed,
    double                       top_z,
    GLVolume                    &volume)
{
    thick_lines_to_indexed_vertex_array(lines, widths, heights, closed, top_z, volume.indexed_vertex_array);
}

void _3DScene::thick_lines_to_verts(const Lines3& lines,
    const std::vector<double>& widths,
    const std::vector<double>& heights,
    bool closed,
    GLVolume& volume)
{
    thick_lines_to_indexed_vertex_array(lines, widths, heights, closed, volume.indexed_vertex_array);
}

static void thick_point_to_verts(const Vec3crd& point,
    double width,
    double height,
    GLVolume& volume)
{
    point_to_indexed_vertex_array(point, width, height, volume.indexed_vertex_array);
}

void _3DScene::extrusionentity_to_verts(const Polyline &polyline, float width, float height, float print_z, GLVolume& volume)
{
	if (polyline.size() >= 2) {
		size_t num_segments = polyline.size() - 1;
		thick_lines_to_verts(polyline.lines(), std::vector<double>(num_segments, width), std::vector<double>(num_segments, height), false, print_z, volume);
	}
}

// Fill in the qverts and tverts with quads and triangles for the extrusion_path.
void _3DScene::extrusionentity_to_verts(const ExtrusionPath &extrusion_path, float print_z, GLVolume &volume)
{
	extrusionentity_to_verts(extrusion_path.polyline, extrusion_path.width, extrusion_path.height, print_z, volume);
}

// Fill in the qverts and tverts with quads and triangles for the extrusion_path.
void _3DScene::extrusionentity_to_verts(const ExtrusionPath &extrusion_path, float print_z, const Point &copy, GLVolume &volume)
{
    Polyline            polyline = extrusion_path.polyline;
    polyline.remove_duplicate_points();
    polyline.translate(copy);
    Lines               lines = polyline.lines();
    std::vector<double> widths(lines.size(), extrusion_path.width);
    std::vector<double> heights(lines.size(), extrusion_path.height);
    thick_lines_to_verts(lines, widths, heights, false, print_z, volume);
}

// Fill in the qverts and tverts with quads and triangles for the extrusion_loop.
void _3DScene::extrusionentity_to_verts(const ExtrusionLoop &extrusion_loop, float print_z, const Point &copy, GLVolume &volume)
{
    Lines               lines;
    std::vector<double> widths;
    std::vector<double> heights;
    for (const ExtrusionPath &extrusion_path : extrusion_loop.paths) {
        Polyline            polyline = extrusion_path.polyline;
        polyline.remove_duplicate_points();
        polyline.translate(copy);
        Lines lines_this = polyline.lines();
        append(lines, lines_this);
        widths.insert(widths.end(), lines_this.size(), extrusion_path.width);
        heights.insert(heights.end(), lines_this.size(), extrusion_path.height);
    }
    thick_lines_to_verts(lines, widths, heights, true, print_z, volume);
}

// Fill in the qverts and tverts with quads and triangles for the extrusion_multi_path.
void _3DScene::extrusionentity_to_verts(const ExtrusionMultiPath &extrusion_multi_path, float print_z, const Point &copy, GLVolume &volume)
{
    Lines               lines;
    std::vector<double> widths;
    std::vector<double> heights;
    for (const ExtrusionPath &extrusion_path : extrusion_multi_path.paths) {
        Polyline            polyline = extrusion_path.polyline;
        polyline.remove_duplicate_points();
        polyline.translate(copy);
        Lines lines_this = polyline.lines();
        append(lines, lines_this);
        widths.insert(widths.end(), lines_this.size(), extrusion_path.width);
        heights.insert(heights.end(), lines_this.size(), extrusion_path.height);
    }
    thick_lines_to_verts(lines, widths, heights, false, print_z, volume);
}

void _3DScene::extrusionentity_to_verts(const ExtrusionEntityCollection &extrusion_entity_collection, float print_z, const Point &copy, GLVolume &volume)
{
    for (const ExtrusionEntity *extrusion_entity : extrusion_entity_collection.entities)
        extrusionentity_to_verts(extrusion_entity, print_z, copy, volume);
}

void _3DScene::extrusionentity_to_verts(const ExtrusionEntity *extrusion_entity, float print_z, const Point &copy, GLVolume &volume)
{
    if (extrusion_entity != nullptr) {
        auto *extrusion_path = dynamic_cast<const ExtrusionPath*>(extrusion_entity);
        if (extrusion_path != nullptr)
            extrusionentity_to_verts(*extrusion_path, print_z, copy, volume);
        else {
            auto *extrusion_loop = dynamic_cast<const ExtrusionLoop*>(extrusion_entity);
            if (extrusion_loop != nullptr)
                extrusionentity_to_verts(*extrusion_loop, print_z, copy, volume);
            else {
                auto *extrusion_multi_path = dynamic_cast<const ExtrusionMultiPath*>(extrusion_entity);
                if (extrusion_multi_path != nullptr)
                    extrusionentity_to_verts(*extrusion_multi_path, print_z, copy, volume);
                else {
                    auto *extrusion_entity_collection = dynamic_cast<const ExtrusionEntityCollection*>(extrusion_entity);
                    if (extrusion_entity_collection != nullptr)
                        extrusionentity_to_verts(*extrusion_entity_collection, print_z, copy, volume);
                    else {
                        throw Slic3r::RuntimeError("Unexpected extrusion_entity type in to_verts()");
                    }
                }
            }
        }
    }
}

void _3DScene::polyline3_to_verts(const Polyline3& polyline, double width, double height, GLVolume& volume)
{
    Lines3 lines = polyline.lines();
    std::vector<double> widths(lines.size(), width);
    std::vector<double> heights(lines.size(), height);
    thick_lines_to_verts(lines, widths, heights, false, volume);
}

void _3DScene::point3_to_verts(const Vec3crd& point, double width, double height, GLVolume& volume)
{
    thick_point_to_verts(point, width, height, volume);
}

} // namespace Slic3r<|MERGE_RESOLUTION|>--- conflicted
+++ resolved
@@ -910,15 +910,9 @@
     const TriangleMesh  &mesh 		  = model_volume->mesh();
     std::array<float, 4> color = GLVolume::MODEL_COLOR[((color_by == "volume") ? volume_idx : obj_idx) % 4];
     color[3] = model_volume->is_model_part() ? 1.f : 0.5f;
-<<<<<<< HEAD
     volumes.emplace_back(new GLVolume(color));
     GLVolume& v = *volumes.back();
-    v.set_color_from_model_volume(model_volume);
-=======
-    this->volumes.emplace_back(new GLVolume(color));
-    GLVolume& v = *this->volumes.back();
     v.set_color_from_model_volume(*model_volume);
->>>>>>> 2848ae9c
 #if ENABLE_SMOOTH_NORMALS
     v.indexed_vertex_array.load_mesh(mesh, true);
 #else
@@ -1152,13 +1146,8 @@
     GLVolumeWithIdAndZList to_render = volumes_to_render(volumes, type, view_matrix, filter_func);
     for (GLVolumeWithIdAndZ& volume : to_render) {
         volume.first->set_render_color();
-<<<<<<< HEAD
-        shader->set_uniform("uniform_color", volume.first->render_color, 4);
+        shader->set_uniform("uniform_color", volume.first->render_color);
         shader->set_uniform("print_box.active", volume.first->shader_outside_printer_detection_enabled);
-=======
-        shader->set_uniform("uniform_color", volume.first->render_color);
-        shader->set_uniform("print_box.actived", volume.first->shader_outside_printer_detection_enabled);
->>>>>>> 2848ae9c
         shader->set_uniform("print_box.volume_world_matrix", volume.first->world_matrix());
         shader->set_uniform("slope.active", m_slope.active && !volume.first->is_modifier && !volume.first->is_wipe_tower);
         shader->set_uniform("slope.volume_world_normal_matrix", static_cast<Matrix3f>(volume.first->world_matrix().matrix().block(0, 0, 3, 3).inverse().transpose().cast<float>()));
