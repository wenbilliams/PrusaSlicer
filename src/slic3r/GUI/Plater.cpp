#include "Plater.hpp"

#include <cstddef>
#include <algorithm>
#include <numeric>
#include <vector>
#include <string>
#include <regex>
#include <future>
#include <boost/algorithm/string.hpp>
#include <boost/optional.hpp>
#include <boost/filesystem/path.hpp>
#include <boost/filesystem/operations.hpp>
#include <boost/log/trivial.hpp>

#include <wx/sizer.h>
#include <wx/stattext.h>
#include <wx/button.h>
#include <wx/bmpcbox.h>
#include <wx/statbox.h>
#include <wx/statbmp.h>
#include <wx/filedlg.h>
#include <wx/dnd.h>
#include <wx/progdlg.h>
#include <wx/wupdlock.h>
#include <wx/colordlg.h>
#include <wx/numdlg.h>
#include <wx/debug.h>
#include <wx/busyinfo.h>

#include "libslic3r/libslic3r.h"
#include "libslic3r/Format/STL.hpp"
#include "libslic3r/Format/AMF.hpp"
#include "libslic3r/Format/3mf.hpp"
#include "libslic3r/GCode/PreviewData.hpp"
#if ENABLE_THUMBNAIL_GENERATOR
#include "libslic3r/GCode/ThumbnailData.hpp"
#endif // ENABLE_THUMBNAIL_GENERATOR
#include "libslic3r/Model.hpp"
#include "libslic3r/SLA/Hollowing.hpp"
#include "libslic3r/SLA/Rotfinder.hpp"
#include "libslic3r/SLA/SupportPoint.hpp"
#include "libslic3r/Polygon.hpp"
#include "libslic3r/Print.hpp"
#include "libslic3r/PrintConfig.hpp"
#include "libslic3r/SLAPrint.hpp"
#include "libslic3r/Utils.hpp"

//#include "libslic3r/ClipperUtils.hpp"

// #include "libnest2d/optimizers/nlopt/genetic.hpp"
// #include "libnest2d/backends/clipper/geometries.hpp"
// #include "libnest2d/utils/rotcalipers.hpp"
#include "libslic3r/MinAreaBoundingBox.hpp"

#include "GUI.hpp"
#include "GUI_App.hpp"
#include "GUI_ObjectList.hpp"
#include "GUI_ObjectManipulation.hpp"
#include "GUI_ObjectLayers.hpp"
#include "GUI_Utils.hpp"
#include "wxExtensions.hpp"
#include "MainFrame.hpp"
#include "3DScene.hpp"
#include "GLCanvas3D.hpp"
#include "Selection.hpp"
#include "GLToolbar.hpp"
#include "GUI_Preview.hpp"
#include "3DBed.hpp"
#include "Camera.hpp"
#include "Mouse3DController.hpp"
#include "Tab.hpp"
#include "Job.hpp"
#include "PresetBundle.hpp"
#include "BackgroundSlicingProcess.hpp"
#include "ProgressStatusBar.hpp"
#include "PrintHostDialogs.hpp"
#include "ConfigWizard.hpp"
#include "../Utils/ASCIIFolding.hpp"
#include "../Utils/PrintHost.hpp"
#include "../Utils/FixModelByWin10.hpp"
#include "../Utils/UndoRedo.hpp"
#include "RemovableDriveManager.hpp"

#include <wx/glcanvas.h>    // Needs to be last because reasons :-/
#include "WipeTowerDialog.hpp"
#include "libslic3r/CustomGCode.hpp"

using boost::optional;
namespace fs = boost::filesystem;
using Slic3r::_3DScene;
using Slic3r::Preset;
using Slic3r::PrintHostJob;

#if ENABLE_THUMBNAIL_GENERATOR
static const std::pair<unsigned int, unsigned int> THUMBNAIL_SIZE_3MF = { 256, 256 };
#endif // ENABLE_THUMBNAIL_GENERATOR

namespace Slic3r {
namespace GUI {

wxDEFINE_EVENT(EVT_SCHEDULE_BACKGROUND_PROCESS,     SimpleEvent);
wxDEFINE_EVENT(EVT_SLICING_UPDATE,                  SlicingStatusEvent);
wxDEFINE_EVENT(EVT_SLICING_COMPLETED,               wxCommandEvent);
wxDEFINE_EVENT(EVT_PROCESS_COMPLETED,               wxCommandEvent);

// Sidebar widgets

// struct InfoBox : public wxStaticBox
// {
//     InfoBox(wxWindow *parent, const wxString &label) :
//         wxStaticBox(parent, wxID_ANY, label)
//     {
//         SetFont(GUI::small_font().Bold());
//     }
// };

class ObjectInfo : public wxStaticBoxSizer
{
public:
    ObjectInfo(wxWindow *parent);

    wxStaticBitmap *manifold_warning_icon;
    wxStaticText *info_size;
    wxStaticText *info_volume;
    wxStaticText *info_facets;
    wxStaticText *info_materials;
    wxStaticText *info_manifold;

    wxStaticText *label_volume;
    wxStaticText *label_materials;
    std::vector<wxStaticText *> sla_hidden_items;

    bool        showing_manifold_warning_icon;
    void        show_sizer(bool show);
    void        msw_rescale();
};

ObjectInfo::ObjectInfo(wxWindow *parent) :
    wxStaticBoxSizer(new wxStaticBox(parent, wxID_ANY, _(L("Info"))), wxVERTICAL)
{
    GetStaticBox()->SetFont(wxGetApp().bold_font());

    auto *grid_sizer = new wxFlexGridSizer(4, 5, 15);
    grid_sizer->SetFlexibleDirection(wxHORIZONTAL);
//     grid_sizer->AddGrowableCol(1, 1);
//     grid_sizer->AddGrowableCol(3, 1);

    auto init_info_label = [parent, grid_sizer](wxStaticText **info_label, wxString text_label) {
        auto *text = new wxStaticText(parent, wxID_ANY, text_label+":");
        text->SetFont(wxGetApp().small_font());
        *info_label = new wxStaticText(parent, wxID_ANY, "");
        (*info_label)->SetFont(wxGetApp().small_font());
        grid_sizer->Add(text, 0);
        grid_sizer->Add(*info_label, 0);
        return text;
    };

    init_info_label(&info_size, _(L("Size")));
    label_volume = init_info_label(&info_volume, _(L("Volume")));
    init_info_label(&info_facets, _(L("Facets")));
    label_materials = init_info_label(&info_materials, _(L("Materials")));
    Add(grid_sizer, 0, wxEXPAND);

    auto *info_manifold_text = new wxStaticText(parent, wxID_ANY, _(L("Manifold")) + ":");
    info_manifold_text->SetFont(wxGetApp().small_font());
    info_manifold = new wxStaticText(parent, wxID_ANY, "");
    info_manifold->SetFont(wxGetApp().small_font());
    manifold_warning_icon = new wxStaticBitmap(parent, wxID_ANY, create_scaled_bitmap("exclamation"));
    auto *sizer_manifold = new wxBoxSizer(wxHORIZONTAL);
    sizer_manifold->Add(info_manifold_text, 0);
    sizer_manifold->Add(manifold_warning_icon, 0, wxLEFT, 2);
    sizer_manifold->Add(info_manifold, 0, wxLEFT, 2);
    Add(sizer_manifold, 0, wxEXPAND | wxTOP, 4);

    sla_hidden_items = { label_volume, info_volume, label_materials, info_materials };
}

void ObjectInfo::show_sizer(bool show)
{
    Show(show);
    if (show)
        manifold_warning_icon->Show(showing_manifold_warning_icon && show);
}

void ObjectInfo::msw_rescale()
{
    manifold_warning_icon->SetBitmap(create_scaled_bitmap("exclamation"));
}

enum SlicedInfoIdx
{
    siFilament_m,
    siFilament_mm3,
    siFilament_g,
    siMateril_unit,
    siCost,
    siEstimatedTime,
    siWTNumbetOfToolchanges,

    siCount
};

class SlicedInfo : public wxStaticBoxSizer
{
public:
    SlicedInfo(wxWindow *parent);
    void SetTextAndShow(SlicedInfoIdx idx, const wxString& text, const wxString& new_label="");

private:
    std::vector<std::pair<wxStaticText*, wxStaticText*>> info_vec;
};

SlicedInfo::SlicedInfo(wxWindow *parent) :
    wxStaticBoxSizer(new wxStaticBox(parent, wxID_ANY, _(L("Sliced Info"))), wxVERTICAL)
{
    GetStaticBox()->SetFont(wxGetApp().bold_font());

    auto *grid_sizer = new wxFlexGridSizer(2, 5, 15);
    grid_sizer->SetFlexibleDirection(wxVERTICAL);

    info_vec.reserve(siCount);

    auto init_info_label = [this, parent, grid_sizer](wxString text_label) {
        auto *text = new wxStaticText(parent, wxID_ANY, text_label);
        text->SetFont(wxGetApp().small_font());
        auto info_label = new wxStaticText(parent, wxID_ANY, "N/A");
        info_label->SetFont(wxGetApp().small_font());
        grid_sizer->Add(text, 0);
        grid_sizer->Add(info_label, 0);
        info_vec.push_back(std::pair<wxStaticText*, wxStaticText*>(text, info_label));
    };

    init_info_label(_(L("Used Filament (m)")));
    init_info_label(_(L("Used Filament (mm³)")));
    init_info_label(_(L("Used Filament (g)")));
    init_info_label(_(L("Used Material (unit)")));
    init_info_label(_(L("Cost (money)")));
    init_info_label(_(L("Estimated printing time")));
    init_info_label(_(L("Number of tool changes")));

    Add(grid_sizer, 0, wxEXPAND);
    this->Show(false);
}

void SlicedInfo::SetTextAndShow(SlicedInfoIdx idx, const wxString& text, const wxString& new_label/*=""*/)
{
    const bool show = text != "N/A";
    if (show)
        info_vec[idx].second->SetLabelText(text);
    if (!new_label.IsEmpty())
        info_vec[idx].first->SetLabelText(new_label);
    info_vec[idx].first->Show(show);
    info_vec[idx].second->Show(show);
}

PresetComboBox::PresetComboBox(wxWindow *parent, Preset::Type preset_type) :
PresetBitmapComboBox(parent, wxSize(15 * wxGetApp().em_unit(), -1)),
    preset_type(preset_type),
    last_selected(wxNOT_FOUND),
    m_em_unit(wxGetApp().em_unit())
{
    SetFont(wxGetApp().normal_font());
#ifdef _WIN32
    // Workaround for ignoring CBN_EDITCHANGE events, which are processed after the content of the combo box changes, so that
    // the index of the item inside CBN_EDITCHANGE may no more be valid.
    EnableTextChangedEvents(false);
#endif /* _WIN32 */
    Bind(wxEVT_COMBOBOX, [this](wxCommandEvent &evt) {
        auto selected_item = this->GetSelection();

        auto marker = reinterpret_cast<Marker>(this->GetClientData(selected_item));
        if (marker >= LABEL_ITEM_MARKER && marker < LABEL_ITEM_MAX) {
            this->SetSelection(this->last_selected);
            evt.StopPropagation();
            if (marker >= LABEL_ITEM_WIZARD_PRINTERS) {
                ConfigWizard::StartPage sp = ConfigWizard::SP_WELCOME;
                switch (marker) {
                    case LABEL_ITEM_WIZARD_PRINTERS: sp = ConfigWizard::SP_PRINTERS; break;
                    case LABEL_ITEM_WIZARD_FILAMENTS: sp = ConfigWizard::SP_FILAMENTS; break;
                    case LABEL_ITEM_WIZARD_MATERIALS: sp = ConfigWizard::SP_MATERIALS; break;
                }
                wxTheApp->CallAfter([sp]() { wxGetApp().run_wizard(ConfigWizard::RR_USER, sp); });
            }
        } else if ( this->last_selected != selected_item ||
                    wxGetApp().get_tab(this->preset_type)->get_presets()->current_is_dirty() ) {
            this->last_selected = selected_item;
            evt.SetInt(this->preset_type);
            evt.Skip();
        } else {
            evt.StopPropagation();
        }
    });

    if (preset_type == Slic3r::Preset::TYPE_FILAMENT)
    {
        Bind(wxEVT_LEFT_DOWN, [this](wxMouseEvent &event) {
            PresetBundle* preset_bundle = wxGetApp().preset_bundle;
            const Preset* selected_preset = preset_bundle->filaments.find_preset(preset_bundle->filament_presets[extruder_idx]);
            // Wide icons are shown if the currently selected preset is not compatible with the current printer,
            // and red flag is drown in front of the selected preset.
            bool          wide_icons = selected_preset != nullptr && !selected_preset->is_compatible;
            float scale = m_em_unit*0.1f;

            int shifl_Left = wide_icons ? int(scale * 16 + 0.5) : 0;
#if defined(wxBITMAPCOMBOBOX_OWNERDRAWN_BASED)
            shifl_Left  += int(scale * 4 + 0.5f); // IMAGE_SPACING_RIGHT = 4 for wxBitmapComboBox -> Space left of image
#endif
            int icon_right_pos = shifl_Left + int(scale * (24+4) + 0.5);
            int mouse_pos = event.GetLogicalPosition(wxClientDC(this)).x;
            if (mouse_pos < shifl_Left || mouse_pos > icon_right_pos ) {
                // Let the combo box process the mouse click.
                event.Skip();
                return;
            }

            // Swallow the mouse click and open the color picker.

            // get current color
            DynamicPrintConfig* cfg = wxGetApp().get_tab(Preset::TYPE_PRINTER)->get_config();
            auto colors = static_cast<ConfigOptionStrings*>(cfg->option("extruder_colour")->clone());
            wxColour clr(colors->values[extruder_idx]);
            if (!clr.IsOk())
                clr = wxColour(0,0,0); // Don't set alfa to transparence

            auto data = new wxColourData();
            data->SetChooseFull(1);
            data->SetColour(clr);

            wxColourDialog dialog(this, data);
            dialog.CenterOnParent();
            if (dialog.ShowModal() == wxID_OK)
            {
                colors->values[extruder_idx] = dialog.GetColourData().GetColour().GetAsString(wxC2S_HTML_SYNTAX).ToStdString();

                DynamicPrintConfig cfg_new = *cfg;
                cfg_new.set_key_value("extruder_colour", colors);

                wxGetApp().get_tab(Preset::TYPE_PRINTER)->load_config(cfg_new);
                preset_bundle->update_plater_filament_ui(extruder_idx, this);
                wxGetApp().plater()->on_config_change(cfg_new);
            }
        });
    }

    edit_btn = new ScalableButton(parent, wxID_ANY, "cog");
    edit_btn->SetToolTip(_(L("Click to edit preset")));

    edit_btn->Bind(wxEVT_BUTTON, ([preset_type, this](wxCommandEvent)
    {
        Tab* tab = wxGetApp().get_tab(preset_type);
        if (!tab)
            return;

        int page_id = wxGetApp().tab_panel()->FindPage(tab);
        if (page_id == wxNOT_FOUND)
            return;

        wxGetApp().tab_panel()->ChangeSelection(page_id);

        /* In a case of a multi-material printing, for editing another Filament Preset
         * it's needed to select this preset for the "Filament settings" Tab
         */
        if (preset_type == Preset::TYPE_FILAMENT && wxGetApp().extruders_edited_cnt() > 1)
        {
            const std::string& selected_preset = GetString(GetSelection()).ToUTF8().data();

            // Call select_preset() only if there is new preset and not just modified
            if ( !boost::algorithm::ends_with(selected_preset, Preset::suffix_modified()) )
            {
                const std::string& preset_name = wxGetApp().preset_bundle->filaments.get_preset_name_by_alias(selected_preset);
                tab->select_preset(/*selected_preset*/preset_name);
            }
        }
    }));
}

PresetComboBox::~PresetComboBox()
{
    if (edit_btn)
        edit_btn->Destroy();
}


void PresetComboBox::set_label_marker(int item, LabelItemType label_item_type)
{
    this->SetClientData(item, (void*)label_item_type);
}

void PresetComboBox::check_selection()
{
    this->last_selected = GetSelection();
}

void PresetComboBox::msw_rescale()
{
    m_em_unit = wxGetApp().em_unit();
    edit_btn->msw_rescale();
}

// Frequently changed parameters

class FreqChangedParams : public OG_Settings
{
    double		    m_brim_width = 0.0;
    wxButton*       m_wiping_dialog_button{ nullptr };
    wxSizer*        m_sizer {nullptr};

    std::shared_ptr<ConfigOptionsGroup> m_og_sla;
    std::vector<ScalableButton*>        m_empty_buttons;
public:
    FreqChangedParams(wxWindow* parent);
    ~FreqChangedParams() {}

    wxButton*       get_wiping_dialog_button() { return m_wiping_dialog_button; }
    wxSizer*        get_sizer() override;
    ConfigOptionsGroup* get_og(const bool is_fff);
    void            Show(const bool is_fff);

    void            msw_rescale();
};

void FreqChangedParams::msw_rescale()
{
    m_og->msw_rescale();
    m_og_sla->msw_rescale();

    for (auto btn: m_empty_buttons)
        btn->msw_rescale();
}

FreqChangedParams::FreqChangedParams(wxWindow* parent) :
    OG_Settings(parent, false)
{
    DynamicPrintConfig*	config = &wxGetApp().preset_bundle->prints.get_edited_preset().config;

    // Frequently changed parameters for FFF_technology
    m_og->set_config(config);
    m_og->hide_labels();

    m_og->m_on_change = [config, this](t_config_option_key opt_key, boost::any value) {
        Tab* tab_print = wxGetApp().get_tab(Preset::TYPE_PRINT);
        if (!tab_print) return;

        if (opt_key == "fill_density") {
            value = m_og->get_config_value(*config, opt_key);
            tab_print->set_value(opt_key, value);
            tab_print->update();
        }
        else{
            DynamicPrintConfig new_conf = *config;
            if (opt_key == "brim") {
                double new_val;
                double brim_width = config->opt_float("brim_width");
                if (boost::any_cast<bool>(value) == true)
                {
                    new_val = m_brim_width == 0.0 ? 5 :
                        m_brim_width < 0.0 ? m_brim_width * (-1) :
                        m_brim_width;
                }
                else {
                    m_brim_width = brim_width * (-1);
                    new_val = 0;
                }
                new_conf.set_key_value("brim_width", new ConfigOptionFloat(new_val));
            }
            else {
                assert(opt_key == "support");
                const wxString& selection = boost::any_cast<wxString>(value);
                PrinterTechnology printer_technology = wxGetApp().preset_bundle->printers.get_edited_preset().printer_technology();

                auto support_material = selection == _("None") ? false : true;
                new_conf.set_key_value("support_material", new ConfigOptionBool(support_material));

                if (selection == _("Everywhere")) {
                    new_conf.set_key_value("support_material_buildplate_only", new ConfigOptionBool(false));
                    if (printer_technology == ptFFF)
                        new_conf.set_key_value("support_material_auto", new ConfigOptionBool(true));
                } else if (selection == _("Support on build plate only")) {
                    new_conf.set_key_value("support_material_buildplate_only", new ConfigOptionBool(true));
                    if (printer_technology == ptFFF)
                        new_conf.set_key_value("support_material_auto", new ConfigOptionBool(true));
                } else if (selection == _("For support enforcers only")) {
                    assert(printer_technology == ptFFF);
                    new_conf.set_key_value("support_material_buildplate_only", new ConfigOptionBool(false));
                    new_conf.set_key_value("support_material_auto", new ConfigOptionBool(false));
                }
            }
            tab_print->load_config(new_conf);
        }

        tab_print->update_dirty();
    };


    Line line = Line { "", "" };

    ConfigOptionDef support_def;
    support_def.label = L("Supports");
    support_def.type = coStrings;
    support_def.gui_type = "select_open";
    support_def.tooltip = L("Select what kind of support do you need");
    support_def.enum_labels.push_back(L("None"));
    support_def.enum_labels.push_back(L("Support on build plate only"));
    support_def.enum_labels.push_back(L("For support enforcers only"));
    support_def.enum_labels.push_back(L("Everywhere"));
    support_def.set_default_value(new ConfigOptionStrings{ "None" });
    Option option = Option(support_def, "support");
    option.opt.full_width = true;
    line.append_option(option);

    /* Not a best solution, but
     * Temporary workaround for right border alignment
     */
    auto empty_widget = [this] (wxWindow* parent) {
        auto sizer = new wxBoxSizer(wxHORIZONTAL);
        auto btn = new ScalableButton(parent, wxID_ANY, "mirroring_transparent.png", wxEmptyString,
            wxDefaultSize, wxDefaultPosition, wxBU_EXACTFIT | wxNO_BORDER | wxTRANSPARENT_WINDOW);
        sizer->Add(btn, 0, wxALIGN_CENTER_VERTICAL | wxLEFT | wxRIGHT, int(0.3 * wxGetApp().em_unit()));
        m_empty_buttons.push_back(btn);
        return sizer;
    };
    line.append_widget(empty_widget);

    m_og->append_line(line);


    line = Line { "", "" };

    option = m_og->get_option("fill_density");
    option.opt.label = L("Infill");
    option.opt.width = 7/*6*/;
    option.opt.sidetext = "   ";
    line.append_option(option);

    m_brim_width = config->opt_float("brim_width");
    ConfigOptionDef def;
    def.label = L("Brim");
    def.type = coBool;
    def.tooltip = L("This flag enables the brim that will be printed around each object on the first layer.");
    def.gui_type = "";
    def.set_default_value(new ConfigOptionBool{ m_brim_width > 0.0 ? true : false });
    option = Option(def, "brim");
    option.opt.sidetext = "";
    line.append_option(option);

    auto wiping_dialog_btn = [this](wxWindow* parent) {
        m_wiping_dialog_button = new wxButton(parent, wxID_ANY, _(L("Purging volumes")) + dots, wxDefaultPosition, wxDefaultSize, wxBU_EXACTFIT);
        m_wiping_dialog_button->SetFont(wxGetApp().normal_font());
        auto sizer = new wxBoxSizer(wxHORIZONTAL);
        sizer->Add(m_wiping_dialog_button, 0, wxALIGN_CENTER_VERTICAL);
        m_wiping_dialog_button->Bind(wxEVT_BUTTON, ([parent](wxCommandEvent& e)
        {
            auto &project_config = wxGetApp().preset_bundle->project_config;
            const std::vector<double> &init_matrix = (project_config.option<ConfigOptionFloats>("wiping_volumes_matrix"))->values;
            const std::vector<double> &init_extruders = (project_config.option<ConfigOptionFloats>("wiping_volumes_extruders"))->values;

            const std::vector<std::string> extruder_colours = wxGetApp().plater()->get_extruder_colors_from_plater_config();

            WipingDialog dlg(parent, cast<float>(init_matrix), cast<float>(init_extruders), extruder_colours);

            if (dlg.ShowModal() == wxID_OK) {
                std::vector<float> matrix = dlg.get_matrix();
                std::vector<float> extruders = dlg.get_extruders();
                (project_config.option<ConfigOptionFloats>("wiping_volumes_matrix"))->values = std::vector<double>(matrix.begin(), matrix.end());
                (project_config.option<ConfigOptionFloats>("wiping_volumes_extruders"))->values = std::vector<double>(extruders.begin(), extruders.end());
                wxPostEvent(parent, SimpleEvent(EVT_SCHEDULE_BACKGROUND_PROCESS, parent));
            }
        }));

        auto btn = new ScalableButton(parent, wxID_ANY, "mirroring_transparent.png", wxEmptyString,
                                      wxDefaultSize, wxDefaultPosition, wxBU_EXACTFIT | wxNO_BORDER | wxTRANSPARENT_WINDOW);
        sizer->Add(btn , 0, wxALIGN_CENTER_VERTICAL | wxLEFT | wxRIGHT,
            int(0.3 * wxGetApp().em_unit()));
        m_empty_buttons.push_back(btn);

        return sizer;
    };
    line.append_widget(wiping_dialog_btn);

    m_og->append_line(line);


    // Frequently changed parameters for SLA_technology
    m_og_sla = std::make_shared<ConfigOptionsGroup>(parent, "");
    m_og_sla->hide_labels();
    DynamicPrintConfig*	config_sla = &wxGetApp().preset_bundle->sla_prints.get_edited_preset().config;
    m_og_sla->set_config(config_sla);

    m_og_sla->m_on_change = [config_sla, this](t_config_option_key opt_key, boost::any value) {
        Tab* tab = wxGetApp().get_tab(Preset::TYPE_SLA_PRINT);
        if (!tab) return;

        DynamicPrintConfig new_conf = *config_sla;
        if (opt_key == "pad") {
            const wxString& selection = boost::any_cast<wxString>(value);

            const bool pad_enable = selection == _("None") ? false : true;
            new_conf.set_key_value("pad_enable", new ConfigOptionBool(pad_enable));

            if (selection == _("Below object"))
                new_conf.set_key_value("pad_around_object", new ConfigOptionBool(false));
            else if (selection == _("Around object"))
                new_conf.set_key_value("pad_around_object", new ConfigOptionBool(true));
        }
        else
        {
            assert(opt_key == "support");
            const wxString& selection = boost::any_cast<wxString>(value);

            const bool supports_enable = selection == _("None") ? false : true;
            new_conf.set_key_value("supports_enable", new ConfigOptionBool(supports_enable));

            if (selection == _("Everywhere"))
                new_conf.set_key_value("support_buildplate_only", new ConfigOptionBool(false));
            else if (selection == _("Support on build plate only"))
                new_conf.set_key_value("support_buildplate_only", new ConfigOptionBool(true));
        }

        tab->load_config(new_conf);
        tab->update_dirty();
    };

    line = Line{ "", "" };

    ConfigOptionDef support_def_sla = support_def;
    support_def_sla.set_default_value(new ConfigOptionStrings{ "None" });
    assert(support_def_sla.enum_labels[2] == L("For support enforcers only"));
    support_def_sla.enum_labels.erase(support_def_sla.enum_labels.begin() + 2);
    option = Option(support_def_sla, "support");
    option.opt.full_width = true;
    line.append_option(option);
    line.append_widget(empty_widget);
    m_og_sla->append_line(line);

    line = Line{ "", "" };

    ConfigOptionDef pad_def;
    pad_def.label = L("Pad");
    pad_def.type = coStrings;
    pad_def.gui_type = "select_open";
    pad_def.tooltip = L("Select what kind of pad do you need");
    pad_def.enum_labels.push_back(L("None"));
    pad_def.enum_labels.push_back(L("Below object"));
    pad_def.enum_labels.push_back(L("Around object"));
    pad_def.set_default_value(new ConfigOptionStrings{ "Below object" });
    option = Option(pad_def, "pad");
    option.opt.full_width = true;
    line.append_option(option);
    line.append_widget(empty_widget);

    m_og_sla->append_line(line);

    m_sizer = new wxBoxSizer(wxVERTICAL);
    m_sizer->Add(m_og->sizer, 0, wxEXPAND);
    m_sizer->Add(m_og_sla->sizer, 0, wxEXPAND);
}


wxSizer* FreqChangedParams::get_sizer()
{
    return m_sizer;
}

void FreqChangedParams::Show(const bool is_fff)
{
    const bool is_wdb_shown = m_wiping_dialog_button->IsShown();
    m_og->Show(is_fff);
    m_og_sla->Show(!is_fff);

    // correct showing of the FreqChangedParams sizer when m_wiping_dialog_button is hidden
    if (is_fff && !is_wdb_shown)
        m_wiping_dialog_button->Hide();
}

ConfigOptionsGroup* FreqChangedParams::get_og(const bool is_fff)
{
    return is_fff ? m_og.get() : m_og_sla.get();
}

// Sidebar / private

enum class ActionButtonType : int {
    abReslice,
    abExport,
    abSendGCode
};

struct Sidebar::priv
{
    Plater *plater;

    wxScrolledWindow *scrolled;
    wxPanel* presets_panel; // Used for MSW better layouts

    ModeSizer  *mode_sizer;
    wxFlexGridSizer *sizer_presets;
    PresetComboBox *combo_print;
    std::vector<PresetComboBox*> combos_filament;
    wxBoxSizer *sizer_filaments;
    PresetComboBox *combo_sla_print;
    PresetComboBox *combo_sla_material;
    PresetComboBox *combo_printer;

    wxBoxSizer *sizer_params;
    FreqChangedParams   *frequently_changed_parameters{ nullptr };
    ObjectList          *object_list{ nullptr };
    ObjectManipulation  *object_manipulation{ nullptr };
    ObjectSettings      *object_settings{ nullptr };
    ObjectLayers        *object_layers{ nullptr };
    ObjectInfo *object_info;
    SlicedInfo *sliced_info;

    wxButton *btn_export_gcode;
    wxButton *btn_reslice;
    ScalableButton *btn_send_gcode;
    ScalableButton *btn_remove_device;
	ScalableButton* btn_export_gcode_removable; //exports to removable drives (appears only if removable drive is connected)

    priv(Plater *plater) : plater(plater) {}
    ~priv();

    void show_preset_comboboxes();
};

Sidebar::priv::~priv()
{
    if (object_manipulation != nullptr)
        delete object_manipulation;

    if (object_settings != nullptr)
        delete object_settings;

    if (frequently_changed_parameters != nullptr)
        delete frequently_changed_parameters;

    if (object_layers != nullptr)
        delete object_layers;
}

void Sidebar::priv::show_preset_comboboxes()
{
    const bool showSLA = wxGetApp().preset_bundle->printers.get_edited_preset().printer_technology() == ptSLA;

    for (size_t i = 0; i < 4; ++i)
        sizer_presets->Show(i, !showSLA);

    for (size_t i = 4; i < 8; ++i) {
        if (sizer_presets->IsShown(i) != showSLA)
            sizer_presets->Show(i, showSLA);
    }

    frequently_changed_parameters->Show(!showSLA);

    scrolled->GetParent()->Layout();
    scrolled->Refresh();
}


// Sidebar / public

Sidebar::Sidebar(Plater *parent)
    : wxPanel(parent, wxID_ANY, wxDefaultPosition, wxSize(40 * wxGetApp().em_unit(), -1)), p(new priv(parent))
{
    p->scrolled = new wxScrolledWindow(this);
    p->scrolled->SetScrollbars(0, 100, 1, 2);


    // Sizer in the scrolled area
    auto *scrolled_sizer = new wxBoxSizer(wxVERTICAL);
    p->scrolled->SetSizer(scrolled_sizer);

    // Sizer with buttons for mode changing
    p->mode_sizer = new ModeSizer(p->scrolled);

    // The preset chooser
    p->sizer_presets = new wxFlexGridSizer(10, 1, 1, 2);
    p->sizer_presets->AddGrowableCol(0, 1);
    p->sizer_presets->SetFlexibleDirection(wxBOTH);

    bool is_msw = false;
#ifdef __WINDOWS__
    p->scrolled->SetDoubleBuffered(true);

    p->presets_panel = new wxPanel(p->scrolled, wxID_ANY, wxDefaultPosition, wxDefaultSize, wxTAB_TRAVERSAL);
    p->presets_panel->SetSizer(p->sizer_presets);

    is_msw = true;
#else
    p->presets_panel = p->scrolled;
#endif //__WINDOWS__

    p->sizer_filaments = new wxBoxSizer(wxVERTICAL);

    auto init_combo = [this](PresetComboBox **combo, wxString label, Preset::Type preset_type, bool filament) {
        auto *text = new wxStaticText(p->presets_panel, wxID_ANY, label + " :");
        text->SetFont(wxGetApp().small_font());
        *combo = new PresetComboBox(p->presets_panel, preset_type);

        auto combo_and_btn_sizer = new wxBoxSizer(wxHORIZONTAL);
        combo_and_btn_sizer->Add(*combo, 1, wxEXPAND);
        if ((*combo)->edit_btn)
            combo_and_btn_sizer->Add((*combo)->edit_btn, 0, wxALIGN_CENTER_VERTICAL|wxLEFT|wxRIGHT,
                                    int(0.3*wxGetApp().em_unit()));

        auto *sizer_presets = this->p->sizer_presets;
        auto *sizer_filaments = this->p->sizer_filaments;
        sizer_presets->Add(text, 0, wxALIGN_LEFT | wxEXPAND | wxRIGHT, 4);
        if (! filament) {
            sizer_presets->Add(combo_and_btn_sizer, 0, wxEXPAND | wxBOTTOM, 1);
        } else {
            sizer_filaments->Add(combo_and_btn_sizer, 0, wxEXPAND | wxBOTTOM, 1);
            (*combo)->set_extruder_idx(0);
            sizer_presets->Add(sizer_filaments, 1, wxEXPAND);
        }
    };

    p->combos_filament.push_back(nullptr);
    init_combo(&p->combo_print,         _(L("Print settings")),     Preset::TYPE_PRINT,         false);
    init_combo(&p->combos_filament[0],  _(L("Filament")),           Preset::TYPE_FILAMENT,      true);
    init_combo(&p->combo_sla_print,     _(L("SLA print settings")), Preset::TYPE_SLA_PRINT,     false);
    init_combo(&p->combo_sla_material,  _(L("SLA material")),       Preset::TYPE_SLA_MATERIAL,  false);
    init_combo(&p->combo_printer,       _(L("Printer")),            Preset::TYPE_PRINTER,       false);

    const int margin_5  = int(0.5*wxGetApp().em_unit());// 5;

    p->sizer_params = new wxBoxSizer(wxVERTICAL);

    // Frequently changed parameters
    p->frequently_changed_parameters = new FreqChangedParams(p->scrolled);
    p->sizer_params->Add(p->frequently_changed_parameters->get_sizer(), 0, wxEXPAND | wxTOP | wxBOTTOM, wxOSX ? 1 : margin_5);

    // Object List
    p->object_list = new ObjectList(p->scrolled);
    p->sizer_params->Add(p->object_list->get_sizer(), 1, wxEXPAND);

    // Object Manipulations
    p->object_manipulation = new ObjectManipulation(p->scrolled);
    p->object_manipulation->Hide();
    p->sizer_params->Add(p->object_manipulation->get_sizer(), 0, wxEXPAND | wxTOP, margin_5);

    // Frequently Object Settings
    p->object_settings = new ObjectSettings(p->scrolled);
    p->object_settings->Hide();
    p->sizer_params->Add(p->object_settings->get_sizer(), 0, wxEXPAND | wxTOP, margin_5);

    // Object Layers
    p->object_layers = new ObjectLayers(p->scrolled);
    p->object_layers->Hide();
    p->sizer_params->Add(p->object_layers->get_sizer(), 0, wxEXPAND | wxTOP, margin_5);

    // Info boxes
    p->object_info = new ObjectInfo(p->scrolled);
    p->sliced_info = new SlicedInfo(p->scrolled);

    // Sizer in the scrolled area
    scrolled_sizer->Add(p->mode_sizer, 0, wxALIGN_CENTER_HORIZONTAL/*RIGHT | wxBOTTOM | wxRIGHT, 5*/);
    is_msw ?
        scrolled_sizer->Add(p->presets_panel, 0, wxEXPAND | wxLEFT, margin_5) :
        scrolled_sizer->Add(p->sizer_presets, 0, wxEXPAND | wxLEFT, margin_5);
    scrolled_sizer->Add(p->sizer_params, 1, wxEXPAND | wxLEFT, margin_5);
    scrolled_sizer->Add(p->object_info, 0, wxEXPAND | wxTOP | wxLEFT, margin_5);
    scrolled_sizer->Add(p->sliced_info, 0, wxEXPAND | wxTOP | wxLEFT, margin_5);

    // Buttons underneath the scrolled area

    // rescalable bitmap buttons "Send to printer" and "Remove device" 

    auto init_scalable_btn = [this](ScalableButton** btn, const std::string& icon_name, wxString tooltip = wxEmptyString)
    {
#ifdef __APPLE__
        int bmp_px_cnt = 16;
#else
        int bmp_px_cnt = 32;
#endif //__APPLE__
        ScalableBitmap bmp = ScalableBitmap(this, icon_name, bmp_px_cnt);
        *btn = new ScalableButton(this, wxID_ANY, bmp, "", wxBU_EXACTFIT);
        (*btn)->SetToolTip(tooltip);
        (*btn)->Hide();
    };

    init_scalable_btn(&p->btn_send_gcode   , "export_gcode", _(L("Send to printer")) + "\tCtrl+Shift+G");
    init_scalable_btn(&p->btn_remove_device, "eject_sd"       , _(L("Remove device")) + "\tCtrl+T");
	init_scalable_btn(&p->btn_export_gcode_removable, "export_to_sd", _(L("Export to SD card / Flash drive")) + "\tCtrl+U");

    // regular buttons "Slice now" and "Export G-code" 

    const int scaled_height = p->btn_remove_device->GetBitmapHeight() + 4;
    auto init_btn = [this](wxButton **btn, wxString label, const int button_height) {
        *btn = new wxButton(this, wxID_ANY, label, wxDefaultPosition,
                            wxSize(-1, button_height), wxBU_EXACTFIT);
        (*btn)->SetFont(wxGetApp().bold_font());
    };

    init_btn(&p->btn_export_gcode, _(L("Export G-code")) + dots , scaled_height);
    init_btn(&p->btn_reslice     , _(L("Slice now"))            , scaled_height);

    enable_buttons(false);

    auto *btns_sizer = new wxBoxSizer(wxVERTICAL);

    auto* complect_btns_sizer = new wxBoxSizer(wxHORIZONTAL);
    complect_btns_sizer->Add(p->btn_export_gcode, 1, wxEXPAND);
    complect_btns_sizer->Add(p->btn_send_gcode);
	complect_btns_sizer->Add(p->btn_export_gcode_removable);
    complect_btns_sizer->Add(p->btn_remove_device);
	

    btns_sizer->Add(p->btn_reslice, 0, wxEXPAND | wxTOP, margin_5);
    btns_sizer->Add(complect_btns_sizer, 0, wxEXPAND | wxTOP, margin_5);

    auto *sizer = new wxBoxSizer(wxVERTICAL);
    sizer->Add(p->scrolled, 1, wxEXPAND);
    sizer->Add(btns_sizer, 0, wxEXPAND | wxLEFT, margin_5);
    SetSizer(sizer);

    // Events
    p->btn_export_gcode->Bind(wxEVT_BUTTON, [this](wxCommandEvent&) { p->plater->export_gcode(false); });
    p->btn_reslice->Bind(wxEVT_BUTTON, [this](wxCommandEvent&)
    {
        const bool export_gcode_after_slicing = wxGetKeyState(WXK_SHIFT);
        if (export_gcode_after_slicing)
            p->plater->export_gcode();
        else
            p->plater->reslice();
        p->plater->select_view_3D("Preview");
    });
    p->btn_send_gcode->Bind(wxEVT_BUTTON, [this](wxCommandEvent&) { p->plater->send_gcode(); });
    p->btn_remove_device->Bind(wxEVT_BUTTON, [this](wxCommandEvent&) { p->plater->eject_drive(); });
	p->btn_export_gcode_removable->Bind(wxEVT_BUTTON, [this](wxCommandEvent&) { p->plater->export_gcode(true); });
}

Sidebar::~Sidebar() {}

void Sidebar::init_filament_combo(PresetComboBox **combo, const int extr_idx) {
    *combo = new PresetComboBox(p->presets_panel, Slic3r::Preset::TYPE_FILAMENT);
//         # copy icons from first choice
//         $choice->SetItemBitmap($_, $choices->[0]->GetItemBitmap($_)) for 0..$#presets;

    (*combo)->set_extruder_idx(extr_idx);

    auto combo_and_btn_sizer = new wxBoxSizer(wxHORIZONTAL);
    combo_and_btn_sizer->Add(*combo, 1, wxEXPAND);
    combo_and_btn_sizer->Add((*combo)->edit_btn, 0, wxALIGN_CENTER_VERTICAL | wxLEFT | wxRIGHT,
                            int(0.3*wxGetApp().em_unit()));

    auto /***/sizer_filaments = this->p->sizer_filaments;
    sizer_filaments->Add(combo_and_btn_sizer, 1, wxEXPAND | wxBOTTOM, 1);
}

void Sidebar::remove_unused_filament_combos(const size_t current_extruder_count)
{
    if (current_extruder_count >= p->combos_filament.size())
        return;
    auto sizer_filaments = this->p->sizer_filaments;
    while (p->combos_filament.size() > current_extruder_count) {
        const int last = p->combos_filament.size() - 1;
        sizer_filaments->Remove(last);
        (*p->combos_filament[last]).Destroy();
        p->combos_filament.pop_back();
    }
}

void Sidebar::update_all_preset_comboboxes()
{
    PresetBundle &preset_bundle = *wxGetApp().preset_bundle;
    const auto print_tech = preset_bundle.printers.get_edited_preset().printer_technology();

    // Update the print choosers to only contain the compatible presets, update the dirty flags.
    if (print_tech == ptFFF)
        preset_bundle.prints.update_plater_ui(p->combo_print);
    else {
        preset_bundle.sla_prints.update_plater_ui(p->combo_sla_print);
        preset_bundle.sla_materials.update_plater_ui(p->combo_sla_material);
    }
    // Update the printer choosers, update the dirty flags.
    preset_bundle.printers.update_plater_ui(p->combo_printer);
    // Update the filament choosers to only contain the compatible presets, update the color preview,
    // update the dirty flags.
    if (print_tech == ptFFF) {
        for (size_t i = 0; i < p->combos_filament.size(); ++i)
            preset_bundle.update_plater_filament_ui(i, p->combos_filament[i]);
    }
}

void Sidebar::update_presets(Preset::Type preset_type)
{
    PresetBundle &preset_bundle = *wxGetApp().preset_bundle;
    const auto print_tech = preset_bundle.printers.get_edited_preset().printer_technology();

    switch (preset_type) {
    case Preset::TYPE_FILAMENT:
    {
        const size_t extruder_cnt = print_tech != ptFFF ? 1 :
                                dynamic_cast<ConfigOptionFloats*>(preset_bundle.printers.get_edited_preset().config.option("nozzle_diameter"))->values.size();
        const size_t filament_cnt = p->combos_filament.size() > extruder_cnt ? extruder_cnt : p->combos_filament.size();

        if (filament_cnt == 1) {
            // Single filament printer, synchronize the filament presets.
            const std::string &name = preset_bundle.filaments.get_selected_preset_name();
            preset_bundle.set_filament_preset(0, name);
        }

        for (size_t i = 0; i < filament_cnt; i++) {
            preset_bundle.update_plater_filament_ui(i, p->combos_filament[i]);
        }

        break;
    }

    case Preset::TYPE_PRINT:
        preset_bundle.prints.update_plater_ui(p->combo_print);
        break;

    case Preset::TYPE_SLA_PRINT:
        preset_bundle.sla_prints.update_plater_ui(p->combo_sla_print);
        break;

    case Preset::TYPE_SLA_MATERIAL:
        preset_bundle.sla_materials.update_plater_ui(p->combo_sla_material);
        break;

    case Preset::TYPE_PRINTER:
    {
        update_all_preset_comboboxes();
        p->show_preset_comboboxes();
        break;
    }

    default: break;
    }

    // Synchronize config.ini with the current selections.
    wxGetApp().preset_bundle->export_selections(*wxGetApp().app_config);
}

void Sidebar::update_mode_sizer() const
{
    p->mode_sizer->SetMode(m_mode);
}

void Sidebar::update_reslice_btn_tooltip() const
{
    wxString tooltip = wxString("Slice") + " [" + GUI::shortkey_ctrl_prefix() + "R]";
    if (m_mode != comSimple)
        tooltip += wxString("\n") + _(L("Hold Shift to Slice & Export G-code"));
    p->btn_reslice->SetToolTip(tooltip);
}

void Sidebar::msw_rescale()
{
    SetMinSize(wxSize(40 * wxGetApp().em_unit(), -1));

    p->mode_sizer->msw_rescale();

    // Rescale preset comboboxes in respect to the current  em_unit ...
    for (PresetComboBox* combo : std::vector<PresetComboBox*> { p->combo_print,
                                                                p->combo_sla_print,
                                                                p->combo_sla_material,
                                                                p->combo_printer } )
        combo->msw_rescale();
    for (PresetComboBox* combo : p->combos_filament)
        combo->msw_rescale();

    // ... then refill them and set min size to correct layout of the sidebar
    update_all_preset_comboboxes();

    p->frequently_changed_parameters->msw_rescale();
    p->object_list->msw_rescale();
    p->object_manipulation->msw_rescale();
    p->object_settings->msw_rescale();
    p->object_layers->msw_rescale();

    p->object_info->msw_rescale();

    p->btn_send_gcode->msw_rescale();
    p->btn_remove_device->msw_rescale();
	p->btn_export_gcode_removable->msw_rescale();
    const int scaled_height = p->btn_remove_device->GetBitmap().GetHeight() + 4;
    p->btn_export_gcode->SetMinSize(wxSize(-1, scaled_height));
    p->btn_reslice     ->SetMinSize(wxSize(-1, scaled_height));

    p->scrolled->Layout();
}

ObjectManipulation* Sidebar::obj_manipul()
{
    return p->object_manipulation;
}

ObjectList* Sidebar::obj_list()
{
    return p->object_list;
}

ObjectSettings* Sidebar::obj_settings()
{
    return p->object_settings;
}

ObjectLayers* Sidebar::obj_layers()
{
    return p->object_layers;
}

wxScrolledWindow* Sidebar::scrolled_panel()
{
    return p->scrolled;
}

wxPanel* Sidebar::presets_panel()
{
    return p->presets_panel;
}

ConfigOptionsGroup* Sidebar::og_freq_chng_params(const bool is_fff)
{
    return p->frequently_changed_parameters->get_og(is_fff);
}

wxButton* Sidebar::get_wiping_dialog_button()
{
    return p->frequently_changed_parameters->get_wiping_dialog_button();
}

void Sidebar::update_objects_list_extruder_column(size_t extruders_count)
{
    p->object_list->update_objects_list_extruder_column(extruders_count);
}

void Sidebar::show_info_sizer()
{
    if (!p->plater->is_single_full_object_selection() ||
        m_mode < comExpert ||
        p->plater->model().objects.empty()) {
        p->object_info->Show(false);
        return;
    }

    int obj_idx = p->plater->get_selected_object_idx();

    const ModelObject* model_object = p->plater->model().objects[obj_idx];
    // hack to avoid crash when deleting the last object on the bed
    if (model_object->volumes.empty())
    {
        p->object_info->Show(false);
        return;
    }

    auto size = model_object->bounding_box().size();
    p->object_info->info_size->SetLabel(wxString::Format("%.2f x %.2f x %.2f",size(0), size(1), size(2)));
    p->object_info->info_materials->SetLabel(wxString::Format("%d", static_cast<int>(model_object->materials_count())));

    const auto& stats = model_object->get_object_stl_stats();//model_object->volumes.front()->mesh.stl.stats;
    p->object_info->info_volume->SetLabel(wxString::Format("%.2f", stats.volume));
    p->object_info->info_facets->SetLabel(wxString::Format(_(L("%d (%d shells)")), static_cast<int>(model_object->facets_count()), stats.number_of_parts));

    int errors = stats.degenerate_facets + stats.edges_fixed + stats.facets_removed +
        stats.facets_added + stats.facets_reversed + stats.backwards_edges;
    if (errors > 0) {
        wxString tooltip = wxString::Format(_(L("Auto-repaired (%d errors)")), errors);
        p->object_info->info_manifold->SetLabel(tooltip);

        tooltip += ":\n" + wxString::Format(_(L("%d degenerate facets, %d edges fixed, %d facets removed, "
                                        "%d facets added, %d facets reversed, %d backwards edges")),
                                        stats.degenerate_facets, stats.edges_fixed, stats.facets_removed,
                                        stats.facets_added, stats.facets_reversed, stats.backwards_edges);

        p->object_info->showing_manifold_warning_icon = true;
        p->object_info->info_manifold->SetToolTip(tooltip);
        p->object_info->manifold_warning_icon->SetToolTip(tooltip);
    }
    else {
        p->object_info->info_manifold->SetLabel(_(L("Yes")));
        p->object_info->showing_manifold_warning_icon = false;
        p->object_info->info_manifold->SetToolTip("");
        p->object_info->manifold_warning_icon->SetToolTip("");
    }

    p->object_info->show_sizer(true);

    if (p->plater->printer_technology() == ptSLA) {
        for (auto item: p->object_info->sla_hidden_items)
            item->Show(false);
    }
}

void Sidebar::update_sliced_info_sizer()
{
    if (p->sliced_info->IsShown(size_t(0)))
    {
        if (p->plater->printer_technology() == ptSLA)
        {
            const SLAPrintStatistics& ps = p->plater->sla_print().print_statistics();
            wxString new_label = _(L("Used Material (ml)")) + ":";
            const bool is_supports = ps.support_used_material > 0.0;
            if (is_supports)
                new_label += from_u8((boost::format("\n    - %s\n    - %s") % _utf8(L("object(s)")) % _utf8(L("supports and pad"))).str());

            wxString info_text = is_supports ?
                wxString::Format("%.2f \n%.2f \n%.2f", (ps.objects_used_material + ps.support_used_material) / 1000,
                                                       ps.objects_used_material / 1000,
                                                       ps.support_used_material / 1000) :
                wxString::Format("%.2f", (ps.objects_used_material + ps.support_used_material) / 1000);
            p->sliced_info->SetTextAndShow(siMateril_unit, info_text, new_label);

            wxString str_total_cost = "N/A";

            DynamicPrintConfig* cfg = wxGetApp().get_tab(Preset::TYPE_SLA_MATERIAL)->get_config();
            if (cfg->option("bottle_cost")->getFloat() > 0.0 &&
                cfg->option("bottle_volume")->getFloat() > 0.0)
            {
                double material_cost = cfg->option("bottle_cost")->getFloat() / 
                                       cfg->option("bottle_volume")->getFloat();
                str_total_cost = wxString::Format("%.3f", material_cost*(ps.objects_used_material + ps.support_used_material) / 1000);                
            }
            p->sliced_info->SetTextAndShow(siCost, str_total_cost, "Cost");

            wxString t_est = std::isnan(ps.estimated_print_time) ? "N/A" : get_time_dhms(float(ps.estimated_print_time));
            p->sliced_info->SetTextAndShow(siEstimatedTime, t_est, _(L("Estimated printing time")) + ":");

            // Hide non-SLA sliced info parameters
            p->sliced_info->SetTextAndShow(siFilament_m, "N/A");
            p->sliced_info->SetTextAndShow(siFilament_mm3, "N/A");
            p->sliced_info->SetTextAndShow(siFilament_g, "N/A");
            p->sliced_info->SetTextAndShow(siWTNumbetOfToolchanges, "N/A");
        }
        else
        {
            const PrintStatistics& ps = p->plater->fff_print().print_statistics();
            const bool is_wipe_tower = ps.total_wipe_tower_filament > 0;

            wxString new_label = _(L("Used Filament (m)"));
            if (is_wipe_tower)
                new_label += from_u8((boost::format(":\n    - %1%\n    - %2%") % _utf8(L("objects")) % _utf8(L("wipe tower"))).str());

            wxString info_text = is_wipe_tower ?
                                wxString::Format("%.2f \n%.2f \n%.2f", ps.total_used_filament / 1000,
                                                (ps.total_used_filament - ps.total_wipe_tower_filament) / 1000,
                                                ps.total_wipe_tower_filament / 1000) :
                                wxString::Format("%.2f", ps.total_used_filament / 1000);
            p->sliced_info->SetTextAndShow(siFilament_m,    info_text,      new_label);

            p->sliced_info->SetTextAndShow(siFilament_mm3,  wxString::Format("%.2f", ps.total_extruded_volume));
            p->sliced_info->SetTextAndShow(siFilament_g,    ps.total_weight == 0.0 ? "N/A" : wxString::Format("%.2f", ps.total_weight));

            new_label = _(L("Cost"));
            if (is_wipe_tower)
                new_label += from_u8((boost::format(":\n    - %1%\n    - %2%") % _utf8(L("objects")) % _utf8(L("wipe tower"))).str());

            info_text = ps.total_cost == 0.0 ? "N/A" :
                        is_wipe_tower ?
                        wxString::Format("%.2f \n%.2f \n%.2f", ps.total_cost,
                                            (ps.total_cost - ps.total_wipe_tower_cost),
                                            ps.total_wipe_tower_cost) :
                        wxString::Format("%.2f", ps.total_cost);
            p->sliced_info->SetTextAndShow(siCost, info_text,      new_label);

            if (ps.estimated_normal_print_time == "N/A" && ps.estimated_silent_print_time == "N/A")
                p->sliced_info->SetTextAndShow(siEstimatedTime, "N/A");
            else {
                new_label = _(L("Estimated printing time")) +":";
                info_text = "";
                wxString str_color = _(L("Color"));
                wxString str_pause = _(L("Pause"));

                auto fill_labels = [str_color, str_pause](const std::vector<std::pair<CustomGcodeType, std::string>>& times, 
                                                          wxString& new_label, wxString& info_text)
                {
                    int color_change_count = 0;
                    for (auto time : times)
                        if (time.first == cgtColorChange)
                            color_change_count++;

                    for (int i = (int)times.size() - 1; i >= 0; --i)
                    {
                        if (i == 0 || times[i - 1].first == cgtPausePrint)
                            new_label += from_u8((boost::format("\n      - %1%%2%") % (std::string(str_color.ToUTF8()) + " ") % color_change_count).str());
                        else if (times[i - 1].first == cgtColorChange)
                            new_label += from_u8((boost::format("\n      - %1%%2%") % (std::string(str_color.ToUTF8()) + " ") % color_change_count--).str());

                        if (i != (int)times.size() - 1 && times[i].first == cgtPausePrint)
                            new_label += from_u8((boost::format(" -> %1%") % std::string(str_pause.ToUTF8())).str());

                        info_text += from_u8((boost::format("\n%1%") % times[i].second).str());
                    }
                };

                if (ps.estimated_normal_print_time != "N/A") {
                    new_label += from_u8((boost::format("\n   - %1%") % _utf8(L("normal mode"))).str());
                    info_text += from_u8((boost::format("\n%1%") % ps.estimated_normal_print_time).str());
                    fill_labels(ps.estimated_normal_custom_gcode_print_times, new_label, info_text);
                }
                if (ps.estimated_silent_print_time != "N/A") {
                    new_label += from_u8((boost::format("\n   - %1%") % _utf8(L("stealth mode"))).str());
                    info_text += from_u8((boost::format("\n%1%") % ps.estimated_silent_print_time).str());
                    fill_labels(ps.estimated_silent_custom_gcode_print_times, new_label, info_text);
                }
                p->sliced_info->SetTextAndShow(siEstimatedTime,  info_text,      new_label);
            }

            // if there is a wipe tower, insert number of toolchanges info into the array:
            p->sliced_info->SetTextAndShow(siWTNumbetOfToolchanges, is_wipe_tower ? wxString::Format("%.d", ps.total_toolchanges) : "N/A");

            // Hide non-FFF sliced info parameters
            p->sliced_info->SetTextAndShow(siMateril_unit, "N/A");
        }
    }
}

void Sidebar::show_sliced_info_sizer(const bool show)
{
    wxWindowUpdateLocker freeze_guard(this);

    p->sliced_info->Show(show);
    if (show)
        update_sliced_info_sizer();

    Layout();
    p->scrolled->Refresh();
}

void Sidebar::enable_buttons(bool enable)
{
    p->btn_reslice->Enable(enable);
    p->btn_export_gcode->Enable(enable);
    p->btn_send_gcode->Enable(enable);
    p->btn_remove_device->Enable(enable);
	p->btn_export_gcode_removable->Enable(enable);
}

bool Sidebar::show_reslice(bool show)         const { return p->btn_reslice->Show(show); }
bool Sidebar::show_export(bool show)          const { return p->btn_export_gcode->Show(show); }
bool Sidebar::show_send(bool show)            const { return p->btn_send_gcode->Show(show); }
bool Sidebar::show_disconnect(bool show)      const { return p->btn_remove_device->Show(show); }
bool Sidebar::show_export_removable(bool show)const { return p->btn_export_gcode_removable->Show(show); }

bool Sidebar::is_multifilament()
{
    return p->combos_filament.size() > 1;
}


void Sidebar::update_mode()
{
    m_mode = wxGetApp().get_mode();

    update_reslice_btn_tooltip();
    update_mode_sizer();

    wxWindowUpdateLocker noUpdates(this);

    p->object_list->get_sizer()->Show(m_mode > comSimple);

    p->object_list->unselect_objects();
    p->object_list->update_selections();
    p->object_list->update_object_menu();

    Layout();
}

std::vector<PresetComboBox*>& Sidebar::combos_filament()
{
    return p->combos_filament;
}

// Plater::DropTarget

class PlaterDropTarget : public wxFileDropTarget
{
public:
    PlaterDropTarget(Plater *plater) : plater(plater) { this->SetDefaultAction(wxDragCopy); }

    virtual bool OnDropFiles(wxCoord x, wxCoord y, const wxArrayString &filenames);

private:
    Plater *plater;

    static const std::regex pattern_drop;
};

const std::regex PlaterDropTarget::pattern_drop(".*[.](stl|obj|amf|3mf|prusa)", std::regex::icase);

bool PlaterDropTarget::OnDropFiles(wxCoord x, wxCoord y, const wxArrayString &filenames)
{
    std::vector<fs::path> paths;
    for (const auto &filename : filenames) {
        fs::path path(into_path(filename));
        if (std::regex_match(path.string(), pattern_drop)) {
            paths.push_back(std::move(path));
        } else {
            return false;
        }
    }

    wxString snapshot_label;
    assert(! paths.empty());
    if (paths.size() == 1) {
        snapshot_label = _(L("Load File"));
        snapshot_label += ": ";
        snapshot_label += wxString::FromUTF8(paths.front().filename().string().c_str());
    } else {
        snapshot_label = _(L("Load Files"));
        snapshot_label += ": ";
        snapshot_label += wxString::FromUTF8(paths.front().filename().string().c_str());
        for (size_t i = 1; i < paths.size(); ++ i) {
            snapshot_label += ", ";
            snapshot_label += wxString::FromUTF8(paths[i].filename().string().c_str());
        }
    }
    Plater::TakeSnapshot snapshot(plater, snapshot_label);

    // FIXME: when drag and drop is done on a .3mf or a .amf file we should clear the plater for consistence with the open project command
    // (the following call to plater->load_files() will load the config data, if present)

    std::vector<size_t> res = plater->load_files(paths);

    // because right now the plater is not cleared, we set the project file (from the latest imported .3mf or .amf file)
    // only if not set yet
    // if res is empty no data has been loaded
    if (!res.empty() && plater->get_project_filename().empty())
    {
        for (std::vector<fs::path>::const_reverse_iterator it = paths.rbegin(); it != paths.rend(); ++it)
        {
            std::string filename = (*it).filename().string();
            if (boost::algorithm::iends_with(filename, ".3mf") || boost::algorithm::iends_with(filename, ".amf"))
            {
                plater->set_project_filename(from_path(*it));
                break;
            }
        }
    }

    return true;
}

// Plater / private
struct Plater::priv
{
    // PIMPL back pointer ("Q-Pointer")
    Plater *q;
    MainFrame *main_frame;

    // Object popup menu
    MenuWithSeparators object_menu;
    // Part popup menu
    MenuWithSeparators part_menu;
    // SLA-Object popup menu
    MenuWithSeparators sla_object_menu;
    // Default popup menu (when nothing is selected on 3DScene)
    MenuWithSeparators default_menu;

    // Removed/Prepended Items according to the view mode
    std::vector<wxMenuItem*> items_increase;
    std::vector<wxMenuItem*> items_decrease;
    std::vector<wxMenuItem*> items_set_number_of_copies;
    enum MenuIdentifier {
        miObjectFFF=0,
        miObjectSLA
    };

    // Data
    Slic3r::DynamicPrintConfig *config;        // FIXME: leak?
    Slic3r::Print               fff_print;
    Slic3r::SLAPrint            sla_print;
    Slic3r::Model               model;
    PrinterTechnology           printer_technology = ptFFF;
    Slic3r::GCodePreviewData    gcode_preview_data;

    // GUI elements
    wxSizer* panel_sizer{ nullptr };
    wxPanel* current_panel{ nullptr };
    std::vector<wxPanel*> panels;
    Sidebar *sidebar;
    Bed3D bed;
    Camera camera;
    Mouse3DController mouse3d_controller;
    View3D* view3D;
    GLToolbar view_toolbar;
    Preview *preview;

    BackgroundSlicingProcess    background_process;
    bool suppressed_backround_processing_update { false };

    // Cache the wti info
    class WipeTower: public GLCanvas3D::WipeTowerInfo {
        using ArrangePolygon = arrangement::ArrangePolygon;
        friend priv;
    public:

        void apply_arrange_result(const Vec2crd& tr, double rotation)
        {
            m_pos = unscaled(tr); m_rotation = rotation;
            apply_wipe_tower();
        }

        ArrangePolygon get_arrange_polygon() const
        {
            Polygon p({
                {coord_t(0), coord_t(0)},
                {scaled(m_bb_size(X)), coord_t(0)},
                {scaled(m_bb_size)},
                {coord_t(0), scaled(m_bb_size(Y))},
                {coord_t(0), coord_t(0)},
                });

            ArrangePolygon ret;
            ret.poly.contour = std::move(p);
            ret.translation  = scaled(m_pos);
            ret.rotation     = m_rotation;
            ret.priority++;
            return ret;
        }
    } wipetower;

    WipeTower& updated_wipe_tower() {
        auto wti = view3D->get_canvas3d()->get_wipe_tower_info();
        wipetower.m_pos = wti.pos();
        wipetower.m_rotation = wti.rotation();
        wipetower.m_bb_size  = wti.bb_size();
        return wipetower;
    }

    // A class to handle UI jobs like arranging and optimizing rotation.
    // These are not instant jobs, the user has to be informed about their
    // state in the status progress indicator. On the other hand they are
    // separated from the background slicing process. Ideally, these jobs should
    // run when the background process is not running.
    //
    // TODO: A mechanism would be useful for blocking the plater interactions:
    // objects would be frozen for the user. In case of arrange, an animation
    // could be shown, or with the optimize orientations, partial results
    // could be displayed.
    class PlaterJob: public Job
    {
        priv *m_plater;
    protected:

        priv &      plater() { return *m_plater; }
        const priv &plater() const { return *m_plater; }

        // Launched when the job is finished. It refreshes the 3Dscene by def.
        void finalize() override
        {
            // Do a full refresh of scene tree, including regenerating
            // all the GLVolumes. FIXME The update function shall just
            // reload the modified matrices.
            if (!Job::was_canceled())
                plater().update(unsigned(UpdateParams::FORCE_FULL_SCREEN_REFRESH));
            
            Job::finalize();
        }

    public:
        PlaterJob(priv *_plater)
            : Job(_plater->statusbar()), m_plater(_plater)
        {}
    };

    enum class Jobs : size_t {
        Arrange,
        Rotoptimize
    };

    class ArrangeJob : public PlaterJob
    {
        using ArrangePolygon = arrangement::ArrangePolygon;
        using ArrangePolygons = arrangement::ArrangePolygons;

        // The gap between logical beds in the x axis expressed in ratio of
        // the current bed width.
        static const constexpr double LOGICAL_BED_GAP = 1. / 5.;

        ArrangePolygons m_selected, m_unselected, m_unprintable;

        // clear m_selected and m_unselected, reserve space for next usage
        void clear_input() {
            const Model &model = plater().model;

            size_t count = 0, cunprint = 0; // To know how much space to reserve
            for (auto obj : model.objects)
                for (auto mi : obj->instances)
                    mi->printable ? count++ : cunprint++;
            
            m_selected.clear();
            m_unselected.clear();
            m_unprintable.clear();
            m_selected.reserve(count + 1 /* for optional wti */);
            m_unselected.reserve(count + 1 /* for optional wti */);
            m_unprintable.reserve(cunprint /* for optional wti */);
        }

        // Stride between logical beds
        coord_t bed_stride() const {
            double bedwidth = plater().bed_shape_bb().size().x();
            return scaled((1. + LOGICAL_BED_GAP) * bedwidth);
        }

        // Set up arrange polygon for a ModelInstance and Wipe tower
        template<class T> ArrangePolygon get_arrange_poly(T *obj) const {
            ArrangePolygon ap = obj->get_arrange_polygon();
            ap.priority       = 0;
            ap.bed_idx        = ap.translation.x() / bed_stride();
            ap.setter         = [obj, this](const ArrangePolygon &p) {
                if (p.is_arranged()) {
                    auto t = p.translation;
                    t.x() += p.bed_idx * bed_stride();
                    obj->apply_arrange_result(t, p.rotation);
                }
            };
            return ap;
        }

        // Prepare all objects on the bed regardless of the selection
        void prepare_all() {
            clear_input();

            for (ModelObject *obj: plater().model.objects)
                for (ModelInstance *mi : obj->instances) {
                    ArrangePolygons & cont = mi->printable ? m_selected : m_unprintable;
                    cont.emplace_back(get_arrange_poly(mi));
                }

            auto& wti = plater().updated_wipe_tower();
            if (wti) m_selected.emplace_back(get_arrange_poly(&wti));
        }

        // Prepare the selected and unselected items separately. If nothing is
        // selected, behaves as if everything would be selected.
        void prepare_selected() {
            clear_input();

            Model &model = plater().model;
            coord_t stride = bed_stride();

            std::vector<const Selection::InstanceIdxsList *>
                obj_sel(model.objects.size(), nullptr);

            for (auto &s : plater().get_selection().get_content())
                if (s.first < int(obj_sel.size()))
                    obj_sel[size_t(s.first)] = &s.second;

            // Go through the objects and check if inside the selection
            for (size_t oidx = 0; oidx < model.objects.size(); ++oidx) {
                const Selection::InstanceIdxsList * instlist = obj_sel[oidx];
                ModelObject *mo = model.objects[oidx];

                std::vector<bool> inst_sel(mo->instances.size(), false);

                if (instlist)
                    for (auto inst_id : *instlist)
                        inst_sel[size_t(inst_id)] = true;

                for (size_t i = 0; i < inst_sel.size(); ++i) {
                    ArrangePolygon &&ap = get_arrange_poly(mo->instances[i]);

                    ArrangePolygons &cont = mo->instances[i]->printable ?
                                                (inst_sel[i] ? m_selected :
                                                               m_unselected) :
                                                m_unprintable;
                    
                    cont.emplace_back(std::move(ap));
                }
            }

            auto& wti = plater().updated_wipe_tower();
            if (wti) {
                ArrangePolygon &&ap = get_arrange_poly(&wti);

                plater().get_selection().is_wipe_tower() ?
                    m_selected.emplace_back(std::move(ap)) :
                    m_unselected.emplace_back(std::move(ap));
            }

            // If the selection was empty arrange everything
            if (m_selected.empty()) m_selected.swap(m_unselected);

            // The strides have to be removed from the fixed items. For the
            // arrangeable (selected) items bed_idx is ignored and the
            // translation is irrelevant.
            for (auto &p : m_unselected) p.translation(X) -= p.bed_idx * stride;
        }

    protected:

        void prepare() override
        {
            wxGetKeyState(WXK_SHIFT) ? prepare_selected() : prepare_all();
        }

    public:
        using PlaterJob::PlaterJob;

        int status_range() const override
        {
            return int(m_selected.size() + m_unprintable.size());
        }

        void process() override;

        void finalize() override {
            // Ignore the arrange result if aborted.
            if (was_canceled()) return;
            
            // Unprintable items go to the last virtual bed
            int beds = 0;
            
            // Apply the arrange result to all selected objects
            for (ArrangePolygon &ap : m_selected) {
                beds = std::max(ap.bed_idx, beds);
                ap.apply();
            }
            
            // Get the virtual beds from the unselected items
            for (ArrangePolygon &ap : m_unselected)
                beds = std::max(ap.bed_idx, beds);
            
            // Move the unprintable items to the last virtual bed.
            for (ArrangePolygon &ap : m_unprintable) {
                ap.bed_idx += beds + 1;
                ap.apply();
            }

            plater().update();
        }
    };

    class RotoptimizeJob : public PlaterJob
    {
    public:
        using PlaterJob::PlaterJob;
        void process() override;
    };


    // Jobs defined inside the group class will be managed so that only one can
    // run at a time. Also, the background process will be stopped if a job is
    // started.
    class ExclusiveJobGroup {

        static const int ABORT_WAIT_MAX_MS = 10000;

        priv * m_plater;

        ArrangeJob arrange_job{m_plater};
        RotoptimizeJob rotoptimize_job{m_plater};

        // To create a new job, just define a new subclass of Job, implement
        // the process and the optional prepare() and finalize() methods
        // Register the instance of the class in the m_jobs container
        // if it cannot run concurrently with other jobs in this group

        std::vector<std::reference_wrapper<Job>> m_jobs{arrange_job,
                                                        rotoptimize_job};

    public:
        ExclusiveJobGroup(priv *_plater) : m_plater(_plater) {}

        void start(Jobs jid) {
            m_plater->background_process.stop();
            stop_all();
            m_jobs[size_t(jid)].get().start();
        }

        void cancel_all() { for (Job& j : m_jobs) j.cancel(); }

        void join_all(int wait_ms = 0)
        {
            std::vector<bool> aborted(m_jobs.size(), false);

            for (size_t jid = 0; jid < m_jobs.size(); ++jid)
                aborted[jid] = m_jobs[jid].get().join(wait_ms);

            if (!all_of(aborted))
                BOOST_LOG_TRIVIAL(error) << "Could not abort a job!";
        }

        void stop_all() { cancel_all(); join_all(ABORT_WAIT_MAX_MS); }

        const Job& get(Jobs jobid) const { return m_jobs[size_t(jobid)]; }

        bool is_any_running() const
        {
            return std::any_of(m_jobs.begin(),
                               m_jobs.end(),
                               [](const Job &j) { return j.is_running(); });
        }

    } m_ui_jobs{this};

    bool                        delayed_scene_refresh;
    std::string                 delayed_error_message;

    wxTimer                     background_process_timer;

    std::string                 label_btn_export;
    std::string                 label_btn_send;

    static const std::regex pattern_bundle;
    static const std::regex pattern_3mf;
    static const std::regex pattern_zip_amf;
    static const std::regex pattern_any_amf;
    static const std::regex pattern_prusa;

    priv(Plater *q, MainFrame *main_frame);
    ~priv();

	enum class UpdateParams {
    	FORCE_FULL_SCREEN_REFRESH 			= 1,
    	FORCE_BACKGROUND_PROCESSING_UPDATE 	= 2,
    	POSTPONE_VALIDATION_ERROR_MESSAGE	= 4,
    };
    void update(unsigned int flags = 0);
    void select_view(const std::string& direction);
    void select_view_3D(const std::string& name);
    void select_next_view_3D();

    bool is_preview_shown() const { return current_panel == preview; }
    bool is_preview_loaded() const { return preview->is_loaded(); }
    bool is_view3D_shown() const { return current_panel == view3D; }

    bool are_view3D_labels_shown() const { return (current_panel == view3D) && view3D->get_canvas3d()->are_labels_shown(); }
    void show_view3D_labels(bool show) { if (current_panel == view3D) view3D->get_canvas3d()->show_labels(show); }

    void set_current_canvas_as_dirty();
    GLCanvas3D* get_current_canvas3D();

    bool init_view_toolbar();

    void reset_all_gizmos();
    void update_ui_from_settings();
    std::shared_ptr<ProgressStatusBar> statusbar();
    std::string get_config(const std::string &key) const;
    BoundingBoxf bed_shape_bb() const;
    BoundingBox scaled_bed_shape_bb() const;
    arrangement::BedShapeHint get_bed_shape_hint() const;

    void find_new_position(const ModelInstancePtrs  &instances, coord_t min_d);
    std::vector<size_t> load_files(const std::vector<fs::path>& input_files, bool load_model, bool load_config);
    std::vector<size_t> load_model_objects(const ModelObjectPtrs &model_objects);
    wxString get_export_file(GUI::FileType file_type);

    const Selection& get_selection() const;
    Selection& get_selection();
    int get_selected_object_idx() const;
    int get_selected_volume_idx() const;
    void selection_changed();
    void object_list_changed();

    void select_all();
    void deselect_all();
    void remove(size_t obj_idx);
    void delete_object_from_model(size_t obj_idx);
    void reset();
    void mirror(Axis axis);
    void arrange();
    void sla_optimize_rotation();
    void split_object();
    void split_volume();
    void scale_selection_to_fit_print_volume();

    // Return the active Undo/Redo stack. It may be either the main stack or the Gimzo stack.
    Slic3r::UndoRedo::Stack& undo_redo_stack() { assert(m_undo_redo_stack_active != nullptr); return *m_undo_redo_stack_active; }
    Slic3r::UndoRedo::Stack& undo_redo_stack_main() { return m_undo_redo_stack_main; }
    void enter_gizmos_stack();
    void leave_gizmos_stack();

    void take_snapshot(const std::string& snapshot_name);
    void take_snapshot(const wxString& snapshot_name) { this->take_snapshot(std::string(snapshot_name.ToUTF8().data())); }
    int  get_active_snapshot_index();

    void undo();
    void redo();
    void undo_redo_to(size_t time_to_load);

    void suppress_snapshots()   { this->m_prevent_snapshots++; }
    void allow_snapshots()      { this->m_prevent_snapshots--; }

    bool background_processing_enabled() const { return this->get_config("background_processing") == "1"; }
    void update_print_volume_state();
    void schedule_background_process();
    // Update background processing thread from the current config and Model.
    enum UpdateBackgroundProcessReturnState {
        // update_background_process() reports, that the Print / SLAPrint was updated in a way,
        // that the background process was invalidated and it needs to be re-run.
        UPDATE_BACKGROUND_PROCESS_RESTART = 1,
        // update_background_process() reports, that the Print / SLAPrint was updated in a way,
        // that a scene needs to be refreshed (you should call _3DScene::reload_scene(canvas3Dwidget, false))
        UPDATE_BACKGROUND_PROCESS_REFRESH_SCENE = 2,
        // update_background_process() reports, that the Print / SLAPrint is invalid, and the error message
        // was sent to the status line.
        UPDATE_BACKGROUND_PROCESS_INVALID = 4,
        // Restart even if the background processing is disabled.
        UPDATE_BACKGROUND_PROCESS_FORCE_RESTART = 8,
        // Restart for G-code (or SLA zip) export or upload.
        UPDATE_BACKGROUND_PROCESS_FORCE_EXPORT = 16,
    };
    // returns bit mask of UpdateBackgroundProcessReturnState
    unsigned int update_background_process(bool force_validation = false, bool postpone_error_messages = false);
    // Restart background processing thread based on a bitmask of UpdateBackgroundProcessReturnState.
    bool restart_background_process(unsigned int state);
    // returns bit mask of UpdateBackgroundProcessReturnState
    unsigned int update_restart_background_process(bool force_scene_update, bool force_preview_update);
	void show_delayed_error_message() {
		if (!this->delayed_error_message.empty()) {
			std::string msg = std::move(this->delayed_error_message);
			this->delayed_error_message.clear();
			GUI::show_error(this->q, msg);
		}
	}
    void export_gcode(fs::path output_path, bool output_path_on_removable_media, PrintHostJob upload_job);
    void reload_from_disk();
    void reload_all_from_disk();
    void fix_through_netfabb(const int obj_idx, const int vol_idx = -1);

    void set_current_panel(wxPanel* panel);

    void on_select_preset(wxCommandEvent&);
    void on_slicing_update(SlicingStatusEvent&);
    void on_slicing_completed(wxCommandEvent&);
    void on_process_completed(wxCommandEvent&);
    void on_layer_editing_toggled(bool enable);

    void on_action_add(SimpleEvent&);
    void on_action_split_objects(SimpleEvent&);
    void on_action_split_volumes(SimpleEvent&);
    void on_action_layersediting(SimpleEvent&);

    void on_object_select(SimpleEvent&);
    void on_right_click(RBtnEvent&);
    void on_wipetower_moved(Vec3dEvent&);
    void on_wipetower_rotated(Vec3dEvent&);
    void on_update_geometry(Vec3dsEvent<2>&);
    void on_3dcanvas_mouse_dragging_finished(SimpleEvent&);

    void update_object_menu();
    void show_action_buttons(const bool is_ready_to_slice) const;

    // Set the bed shape to a single closed 2D polygon(array of two element arrays),
    // triangulate the bed and store the triangles into m_bed.m_triangles,
    // fills the m_bed.m_grid_lines and sets m_bed.m_origin.
    // Sets m_bed.m_polygon to limit the object placement.
    void set_bed_shape(const Pointfs& shape, const std::string& custom_texture, const std::string& custom_model);

    bool can_delete() const;
    bool can_delete_all() const;
    bool can_increase_instances() const;
    bool can_decrease_instances() const;
    bool can_split_to_objects() const;
    bool can_split_to_volumes() const;
    bool can_arrange() const;
    bool can_layers_editing() const;
    bool can_fix_through_netfabb() const;
    bool can_set_instance_to_object() const;
    bool can_mirror() const;
    bool can_reload_from_disk() const;

#if ENABLE_THUMBNAIL_GENERATOR
    void generate_thumbnail(ThumbnailData& data, unsigned int w, unsigned int h, bool printable_only, bool parts_only, bool show_bed, bool transparent_background);
    void generate_thumbnails(ThumbnailsList& thumbnails, const Vec2ds& sizes, bool printable_only, bool parts_only, bool show_bed, bool transparent_background);
#endif // ENABLE_THUMBNAIL_GENERATOR

    void msw_rescale_object_menu();

    // returns the path to project file with the given extension (none if extension == wxEmptyString)
    // extension should contain the leading dot, i.e.: ".3mf"
    wxString get_project_filename(const wxString& extension = wxEmptyString) const;
    void set_project_filename(const wxString& filename);

    // Caching last value of show_action_buttons parameter for show_action_buttons(), so that a callback which does not know this state will not override it.
    mutable bool    			ready_to_slice = { false };
    // Flag indicating that the G-code export targets a removable device, therefore the show_action_buttons() needs to be called at any case when the background processing finishes.
    bool 						writing_to_removable_device = { false };
    bool                        inside_snapshot_capture() { return m_prevent_snapshots != 0; }

private:
    bool init_object_menu();
    bool init_common_menu(wxMenu* menu, const bool is_part = false);
    bool complit_init_object_menu();
    bool complit_init_sla_object_menu();
    bool complit_init_part_menu();

    bool can_split() const;
    bool layers_height_allowed() const;

    void update_fff_scene();
    void update_sla_scene();
    void undo_redo_to(std::vector<UndoRedo::Snapshot>::const_iterator it_snapshot);
    void update_after_undo_redo(const UndoRedo::Snapshot& snapshot, bool temp_snapshot_was_taken = false);

    // path to project file stored with no extension
    wxString 					m_project_filename;
    Slic3r::UndoRedo::Stack 	m_undo_redo_stack_main;
    Slic3r::UndoRedo::Stack 	m_undo_redo_stack_gizmos;
    Slic3r::UndoRedo::Stack    *m_undo_redo_stack_active = &m_undo_redo_stack_main;
    int                         m_prevent_snapshots = 0;     /* Used for avoid of excess "snapshoting".
                                                              * Like for "delete selected" or "set numbers of copies"
                                                              * we should call tack_snapshot just ones
                                                              * instead of calls for each action separately
                                                              * */
    std::string 				m_last_fff_printer_profile_name;
    std::string 				m_last_sla_printer_profile_name;
};

const std::regex Plater::priv::pattern_bundle(".*[.](amf|amf[.]xml|zip[.]amf|3mf|prusa)", std::regex::icase);
const std::regex Plater::priv::pattern_3mf(".*3mf", std::regex::icase);
const std::regex Plater::priv::pattern_zip_amf(".*[.]zip[.]amf", std::regex::icase);
const std::regex Plater::priv::pattern_any_amf(".*[.](amf|amf[.]xml|zip[.]amf)", std::regex::icase);
const std::regex Plater::priv::pattern_prusa(".*prusa", std::regex::icase);

Plater::priv::priv(Plater *q, MainFrame *main_frame)
    : q(q)
    , main_frame(main_frame)
    , config(Slic3r::DynamicPrintConfig::new_from_defaults_keys({
        "bed_shape", "bed_custom_texture", "bed_custom_model", "complete_objects", "duplicate_distance", "extruder_clearance_radius", "skirts", "skirt_distance",
        "brim_width", "variable_layer_height", "serial_port", "serial_speed", "host_type", "print_host",
        "printhost_apikey", "printhost_cafile", "nozzle_diameter", "single_extruder_multi_material",
        "wipe_tower", "wipe_tower_x", "wipe_tower_y", "wipe_tower_width", "wipe_tower_rotation_angle",
        "extruder_colour", "filament_colour", "max_print_height", "printer_model", "printer_technology",
        // These values are necessary to construct SlicingParameters by the Canvas3D variable layer height editor.
        "layer_height", "first_layer_height", "min_layer_height", "max_layer_height",
        "brim_width", "perimeters", "perimeter_extruder", "fill_density", "infill_extruder", "top_solid_layers", 
        "support_material", "support_material_extruder", "support_material_interface_extruder", "support_material_contact_distance", "raft_layers"
        }))
    , sidebar(new Sidebar(q))
    , delayed_scene_refresh(false)
    , view_toolbar(GLToolbar::Radio, "View")
    , m_project_filename(wxEmptyString)
{
    this->q->SetFont(Slic3r::GUI::wxGetApp().normal_font());

    background_process.set_fff_print(&fff_print);
    background_process.set_sla_print(&sla_print);
    background_process.set_gcode_preview_data(&gcode_preview_data);
#if ENABLE_THUMBNAIL_GENERATOR
    background_process.set_thumbnail_cb([this](ThumbnailsList& thumbnails, const Vec2ds& sizes, bool printable_only, bool parts_only, bool show_bed, bool transparent_background)
        {
            std::packaged_task<void(ThumbnailsList&, const Vec2ds&, bool, bool, bool, bool)> task([this](ThumbnailsList& thumbnails, const Vec2ds& sizes, bool printable_only, bool parts_only, bool show_bed, bool transparent_background) {
                generate_thumbnails(thumbnails, sizes, printable_only, parts_only, show_bed, transparent_background);
                });
            std::future<void> result = task.get_future();
            wxTheApp->CallAfter([&]() { task(thumbnails, sizes, printable_only, parts_only, show_bed, transparent_background); });
            result.wait();
        });
#endif // ENABLE_THUMBNAIL_GENERATOR
    background_process.set_slicing_completed_event(EVT_SLICING_COMPLETED);
    background_process.set_finished_event(EVT_PROCESS_COMPLETED);
    // Default printer technology for default config.
    background_process.select_technology(this->printer_technology);
    // Register progress callback from the Print class to the Plater.

    auto statuscb = [this](const Slic3r::PrintBase::SlicingStatus &status) {
        wxQueueEvent(this->q, new Slic3r::SlicingStatusEvent(EVT_SLICING_UPDATE, 0, status));
    };
    fff_print.set_status_callback(statuscb);
    sla_print.set_status_callback(statuscb);
    this->q->Bind(EVT_SLICING_UPDATE, &priv::on_slicing_update, this);

    view3D = new View3D(q, bed, camera, view_toolbar, &model, config, &background_process);
    preview = new Preview(q, bed, camera, view_toolbar, &model, config, &background_process, &gcode_preview_data, [this](){ schedule_background_process(); });

    panels.push_back(view3D);
    panels.push_back(preview);

    this->background_process_timer.SetOwner(this->q, 0);
    this->q->Bind(wxEVT_TIMER, [this](wxTimerEvent &evt)
    {
        if (!this->suppressed_backround_processing_update)
            this->update_restart_background_process(false, false);
    });

    update();

    auto *hsizer = new wxBoxSizer(wxHORIZONTAL);
    panel_sizer = new wxBoxSizer(wxHORIZONTAL);
    panel_sizer->Add(view3D, 1, wxEXPAND | wxALL, 0);
    panel_sizer->Add(preview, 1, wxEXPAND | wxALL, 0);
    hsizer->Add(panel_sizer, 1, wxEXPAND | wxALL, 0);
    hsizer->Add(sidebar, 0, wxEXPAND | wxLEFT | wxRIGHT, 0);
    q->SetSizer(hsizer);

    init_object_menu();

    // Events:

    // Preset change event
    sidebar->Bind(wxEVT_COMBOBOX, &priv::on_select_preset, this);

    sidebar->Bind(EVT_OBJ_LIST_OBJECT_SELECT, [this](wxEvent&) { priv::selection_changed(); });
    sidebar->Bind(EVT_SCHEDULE_BACKGROUND_PROCESS, [this](SimpleEvent&) { this->schedule_background_process(); });

    wxGLCanvas* view3D_canvas = view3D->get_wxglcanvas();
    // 3DScene events:
    view3D_canvas->Bind(EVT_GLCANVAS_SCHEDULE_BACKGROUND_PROCESS, [this](SimpleEvent&) { this->schedule_background_process(); });
    view3D_canvas->Bind(EVT_GLCANVAS_OBJECT_SELECT, &priv::on_object_select, this);
    view3D_canvas->Bind(EVT_GLCANVAS_RIGHT_CLICK, &priv::on_right_click, this);
    view3D_canvas->Bind(EVT_GLCANVAS_REMOVE_OBJECT, [q](SimpleEvent&) { q->remove_selected(); });
    view3D_canvas->Bind(EVT_GLCANVAS_ARRANGE, [this](SimpleEvent&) { arrange(); });
    view3D_canvas->Bind(EVT_GLCANVAS_SELECT_ALL, [this](SimpleEvent&) { this->q->select_all(); });
    view3D_canvas->Bind(EVT_GLCANVAS_QUESTION_MARK, [this](SimpleEvent&) { wxGetApp().keyboard_shortcuts(); });
    view3D_canvas->Bind(EVT_GLCANVAS_INCREASE_INSTANCES, [this](Event<int> &evt)
        { if (evt.data == 1) this->q->increase_instances(); else if (this->can_decrease_instances()) this->q->decrease_instances(); });
    view3D_canvas->Bind(EVT_GLCANVAS_INSTANCE_MOVED, [this](SimpleEvent&) { update(); });
    view3D_canvas->Bind(EVT_GLCANVAS_FORCE_UPDATE, [this](SimpleEvent&) { update(); });
    view3D_canvas->Bind(EVT_GLCANVAS_WIPETOWER_MOVED, &priv::on_wipetower_moved, this);
    view3D_canvas->Bind(EVT_GLCANVAS_WIPETOWER_ROTATED, &priv::on_wipetower_rotated, this);
    view3D_canvas->Bind(EVT_GLCANVAS_INSTANCE_ROTATED, [this](SimpleEvent&) { update(); });
    view3D_canvas->Bind(EVT_GLCANVAS_INSTANCE_SCALED, [this](SimpleEvent&) { update(); });
    view3D_canvas->Bind(EVT_GLCANVAS_ENABLE_ACTION_BUTTONS, [this](Event<bool> &evt) { this->sidebar->enable_buttons(evt.data); });
    view3D_canvas->Bind(EVT_GLCANVAS_UPDATE_GEOMETRY, &priv::on_update_geometry, this);
    view3D_canvas->Bind(EVT_GLCANVAS_MOUSE_DRAGGING_FINISHED, &priv::on_3dcanvas_mouse_dragging_finished, this);
    view3D_canvas->Bind(EVT_GLCANVAS_TAB, [this](SimpleEvent&) { select_next_view_3D(); });
    view3D_canvas->Bind(EVT_GLCANVAS_RESETGIZMOS, [this](SimpleEvent&) { reset_all_gizmos(); });
    view3D_canvas->Bind(EVT_GLCANVAS_UNDO, [this](SimpleEvent&) { this->undo(); });
    view3D_canvas->Bind(EVT_GLCANVAS_REDO, [this](SimpleEvent&) { this->redo(); });
    view3D_canvas->Bind(EVT_GLCANVAS_RESET_LAYER_HEIGHT_PROFILE, [this](SimpleEvent&) { this->view3D->get_canvas3d()->reset_layer_height_profile(); });
    view3D_canvas->Bind(EVT_GLCANVAS_ADAPTIVE_LAYER_HEIGHT_PROFILE, [this](Event<float>& evt) { this->view3D->get_canvas3d()->adaptive_layer_height_profile(evt.data); });
    view3D_canvas->Bind(EVT_GLCANVAS_SMOOTH_LAYER_HEIGHT_PROFILE, [this](HeightProfileSmoothEvent& evt) { this->view3D->get_canvas3d()->smooth_layer_height_profile(evt.data); });
    view3D_canvas->Bind(EVT_GLCANVAS_RELOAD_FROM_DISK, [this](SimpleEvent&) { this->reload_all_from_disk(); });

    // 3DScene/Toolbar:
    view3D_canvas->Bind(EVT_GLTOOLBAR_ADD, &priv::on_action_add, this);
    view3D_canvas->Bind(EVT_GLTOOLBAR_DELETE, [q](SimpleEvent&) { q->remove_selected(); });
    view3D_canvas->Bind(EVT_GLTOOLBAR_DELETE_ALL, [q](SimpleEvent&) { q->reset_with_confirm(); });
    view3D_canvas->Bind(EVT_GLTOOLBAR_ARRANGE, [this](SimpleEvent&) { arrange(); });
    view3D_canvas->Bind(EVT_GLTOOLBAR_COPY, [q](SimpleEvent&) { q->copy_selection_to_clipboard(); });
    view3D_canvas->Bind(EVT_GLTOOLBAR_PASTE, [q](SimpleEvent&) { q->paste_from_clipboard(); });
    view3D_canvas->Bind(EVT_GLTOOLBAR_MORE, [q](SimpleEvent&) { q->increase_instances(); });
    view3D_canvas->Bind(EVT_GLTOOLBAR_FEWER, [q](SimpleEvent&) { q->decrease_instances(); });
    view3D_canvas->Bind(EVT_GLTOOLBAR_SPLIT_OBJECTS, &priv::on_action_split_objects, this);
    view3D_canvas->Bind(EVT_GLTOOLBAR_SPLIT_VOLUMES, &priv::on_action_split_volumes, this);
    view3D_canvas->Bind(EVT_GLTOOLBAR_LAYERSEDITING, &priv::on_action_layersediting, this);
    view3D_canvas->Bind(EVT_GLCANVAS_UPDATE_BED_SHAPE, [this](SimpleEvent&)
        {
            set_bed_shape(config->option<ConfigOptionPoints>("bed_shape")->values,
                config->option<ConfigOptionString>("bed_custom_texture")->value,
                config->option<ConfigOptionString>("bed_custom_model")->value);
        });

    // Preview events:
    preview->get_wxglcanvas()->Bind(EVT_GLCANVAS_QUESTION_MARK, [this](SimpleEvent&) { wxGetApp().keyboard_shortcuts(); });
    preview->get_wxglcanvas()->Bind(EVT_GLCANVAS_UPDATE_BED_SHAPE, [this](SimpleEvent&)
        {
            set_bed_shape(config->option<ConfigOptionPoints>("bed_shape")->values,
                config->option<ConfigOptionString>("bed_custom_texture")->value,
                config->option<ConfigOptionString>("bed_custom_model")->value);
        });
    preview->get_wxglcanvas()->Bind(EVT_GLCANVAS_TAB, [this](SimpleEvent&) { select_next_view_3D(); });
    preview->get_wxglcanvas()->Bind(EVT_GLCANVAS_MOVE_DOUBLE_SLIDER, [this](wxKeyEvent& evt) { preview->move_double_slider(evt); });
    preview->get_wxglcanvas()->Bind(EVT_GLCANVAS_EDIT_COLOR_CHANGE, [this](wxKeyEvent& evt) { preview->edit_double_slider(evt); });

    q->Bind(EVT_SLICING_COMPLETED, &priv::on_slicing_completed, this);
    q->Bind(EVT_PROCESS_COMPLETED, &priv::on_process_completed, this);
    q->Bind(EVT_GLVIEWTOOLBAR_3D, [q](SimpleEvent&) { q->select_view_3D("3D"); });
    q->Bind(EVT_GLVIEWTOOLBAR_PREVIEW, [q](SimpleEvent&) { q->select_view_3D("Preview"); });

    // Drop target:
    q->SetDropTarget(new PlaterDropTarget(q));   // if my understanding is right, wxWindow takes the owenership

    update_ui_from_settings();
    q->Layout();

    set_current_panel(view3D);

    // updates camera type from .ini file
    camera.set_type(get_config("use_perspective_camera"));

    // Load the 3DConnexion device database.
    mouse3d_controller.load_config(*wxGetApp().app_config);
	// Start the background thread to detect and connect to a HID device (Windows and Linux).
	// Connect to a 3DConnextion driver (OSX).
    mouse3d_controller.init();
#ifdef _WIN32
    // Register an USB HID (Human Interface Device) attach event. evt contains Win32 path to the USB device containing VID, PID and other info.
    // This event wakes up the Mouse3DController's background thread to enumerate HID devices, if the VID of the callback event
    // is one of the 3D Mouse vendors (3DConnexion or Logitech).
    this->q->Bind(EVT_HID_DEVICE_ATTACHED, [this](HIDDeviceAttachedEvent &evt) {
    	mouse3d_controller.device_attached(evt.data);
    });
#endif /* _WIN32 */

    this->q->Bind(EVT_REMOVABLE_DRIVE_EJECTED, [this](RemovableDriveEjectEvent &evt) {
		if (evt.data.second) {
			this->show_action_buttons(this->ready_to_slice);
			Slic3r::GUI::show_info(this->q, (boost::format(_utf8(L("Unmounting successful. The device %s(%s) can now be safely removed from the computer.")))
				% evt.data.first.name % evt.data.first.path).str());
		} else
			Slic3r::GUI::show_info(this->q, (boost::format(_utf8(L("Ejecting of device %s(%s) has failed.")))
				% evt.data.first.name % evt.data.first.path).str());
	});
    this->q->Bind(EVT_REMOVABLE_DRIVES_CHANGED, [this](RemovableDrivesChangedEvent &) { this->show_action_buttons(this->ready_to_slice); });
    // Start the background thread and register this window as a target for update events.
    wxGetApp().removable_drive_manager()->init(this->q);
#ifdef _WIN32
    // Trigger enumeration of removable media on Win32 notification.
    this->q->Bind(EVT_VOLUME_ATTACHED, [this](VolumeAttachedEvent &evt) { wxGetApp().removable_drive_manager()->volumes_changed(); });
    this->q->Bind(EVT_VOLUME_DETACHED, [this](VolumeDetachedEvent &evt) { wxGetApp().removable_drive_manager()->volumes_changed(); });
#endif /* _WIN32 */

    // Initialize the Undo / Redo stack with a first snapshot.
    this->take_snapshot(_(L("New Project")));
}

Plater::priv::~priv()
{
    if (config != nullptr)
        delete config;
}

void Plater::priv::update(unsigned int flags)
{
    // the following line, when enabled, causes flickering on NVIDIA graphics cards
//    wxWindowUpdateLocker freeze_guard(q);
    if (get_config("autocenter") == "1") {
        // auto *bed_shape_opt = config->opt<ConfigOptionPoints>("bed_shape");
        // const auto bed_shape = Slic3r::Polygon::new_scale(bed_shape_opt->values);
        // const BoundingBox bed_shape_bb = bed_shape.bounding_box();
        const Vec2d& bed_center = bed_shape_bb().center();
        model.center_instances_around_point(bed_center);
    }

    unsigned int update_status = 0;
    if (this->printer_technology == ptSLA || (flags & (unsigned int)UpdateParams::FORCE_BACKGROUND_PROCESSING_UPDATE))
        // Update the SLAPrint from the current Model, so that the reload_scene()
        // pulls the correct data.
        update_status = this->update_background_process(false, flags & (unsigned int)UpdateParams::POSTPONE_VALIDATION_ERROR_MESSAGE);
    this->view3D->reload_scene(false, flags & (unsigned int)UpdateParams::FORCE_FULL_SCREEN_REFRESH);
    this->preview->reload_print();
    if (this->printer_technology == ptSLA)
        this->restart_background_process(update_status);
    else
        this->schedule_background_process();
}

void Plater::priv::select_view(const std::string& direction)
{
    if (current_panel == view3D)
        view3D->select_view(direction);
    else if (current_panel == preview)
        preview->select_view(direction);
}

void Plater::priv::select_view_3D(const std::string& name)
{
    if (name == "3D")
        set_current_panel(view3D);
    else if (name == "Preview")
        set_current_panel(preview);
}

void Plater::priv::select_next_view_3D()
{
    if (current_panel == view3D)
        set_current_panel(preview);
    else if (current_panel == preview)
        set_current_panel(view3D);
}

void Plater::priv::reset_all_gizmos()
{
    view3D->get_canvas3d()->reset_all_gizmos();
}

// Called after the Preferences dialog is closed and the program settings are saved.
// Update the UI based on the current preferences.
void Plater::priv::update_ui_from_settings()
{
    camera.set_type(wxGetApp().app_config->get("use_perspective_camera"));
    if (wxGetApp().app_config->get("use_free_camera") != "1")
        camera.recover_from_free_camera();

    view3D->get_canvas3d()->update_ui_from_settings();
    preview->get_canvas3d()->update_ui_from_settings();
}

std::shared_ptr<ProgressStatusBar> Plater::priv::statusbar()
{
    return main_frame->m_statusbar;
}

std::string Plater::priv::get_config(const std::string &key) const
{
    return wxGetApp().app_config->get(key);
}

BoundingBoxf Plater::priv::bed_shape_bb() const
{
    BoundingBox bb = scaled_bed_shape_bb();
    return BoundingBoxf(unscale(bb.min), unscale(bb.max));
}

BoundingBox Plater::priv::scaled_bed_shape_bb() const
{
    const auto *bed_shape_opt = config->opt<ConfigOptionPoints>("bed_shape");
    const auto bed_shape = Slic3r::Polygon::new_scale(bed_shape_opt->values);
    return bed_shape.bounding_box();
}

std::vector<size_t> Plater::priv::load_files(const std::vector<fs::path>& input_files, bool load_model, bool load_config)
{
    if (input_files.empty()) { return std::vector<size_t>(); }

    auto *nozzle_dmrs = config->opt<ConfigOptionFloats>("nozzle_diameter");

    bool one_by_one = input_files.size() == 1 || printer_technology == ptSLA || nozzle_dmrs->values.size() <= 1;
    if (! one_by_one) {
        for (const auto &path : input_files) {
            if (std::regex_match(path.string(), pattern_bundle)) {
                one_by_one = true;
                break;
            }
        }
    }

    const auto loading = _(L("Loading")) + dots;
    wxProgressDialog dlg(loading, loading);
    dlg.Pulse();

    auto *new_model = (!load_model || one_by_one) ? nullptr : new Slic3r::Model();
    std::vector<size_t> obj_idxs;

    for (size_t i = 0; i < input_files.size(); i++) {
        const auto &path = input_files[i];
        const auto filename = path.filename();
        const auto dlg_info = from_u8((boost::format(_utf8(L("Processing input file %s"))) % from_path(filename)).str()) + "\n";
        dlg.Update(100 * i / input_files.size(), dlg_info);

        const bool type_3mf = std::regex_match(path.string(), pattern_3mf);
        const bool type_zip_amf = !type_3mf && std::regex_match(path.string(), pattern_zip_amf);
        const bool type_any_amf = !type_3mf && std::regex_match(path.string(), pattern_any_amf);
        const bool type_prusa = std::regex_match(path.string(), pattern_prusa);

        Slic3r::Model model;
        bool is_project_file = type_prusa;
        try {
            if (type_3mf || type_zip_amf) {
                DynamicPrintConfig config;
                {
                    DynamicPrintConfig config_loaded;
                    model = Slic3r::Model::read_from_archive(path.string(), &config_loaded, false, load_config);
                    if (load_config && !config_loaded.empty()) {
                        // Based on the printer technology field found in the loaded config, select the base for the config,
                        PrinterTechnology printer_technology = Preset::printer_technology(config_loaded);

                        // We can't to load SLA project if there is at least one multi-part object on the bed
                        if (printer_technology == ptSLA)
                        {
                            const ModelObjectPtrs& objects = q->model().objects;
                            for (auto object : objects)
                                if (object->volumes.size() > 1)
                                {
                                    Slic3r::GUI::show_info(nullptr,
                                        _(L("You cannot load SLA project with a multi-part object on the bed")) + "\n\n" +
                                        _(L("Please check your object list before preset changing.")),
                                        _(L("Attention!")));
                                    return obj_idxs;
                                }
                        }

                        config.apply(printer_technology == ptFFF ?
                            static_cast<const ConfigBase&>(FullPrintConfig::defaults()) :
                            static_cast<const ConfigBase&>(SLAFullPrintConfig::defaults()));
                        // and place the loaded config over the base.
                        config += std::move(config_loaded);
                    }

                    this->model.custom_gcode_per_print_z = model.custom_gcode_per_print_z;
                }

                if (load_config)
                {
                    if (!config.empty()) {
                        Preset::normalize(config);
                        wxGetApp().preset_bundle->load_config_model(filename.string(), std::move(config));
                        wxGetApp().load_current_presets();
                        is_project_file = true;
                    }
                    wxGetApp().app_config->update_config_dir(path.parent_path().string());
                }
            }
            else {
                model = Slic3r::Model::read_from_file(path.string(), nullptr, false, load_config);
                for (auto obj : model.objects)
                    if (obj->name.empty())
                        obj->name = fs::path(obj->input_file).filename().string();
            }
        } catch (const std::exception &e) {
            GUI::show_error(q, e.what());
            continue;
        }

        if (load_model)
        {
            // The model should now be initialized

            if (! is_project_file) {
                if (model.looks_like_multipart_object()) {
                    wxMessageDialog msg_dlg(q, _(L(
                        "This file contains several objects positioned at multiple heights.\n"
                        "Instead of considering them as multiple objects, should I consider\n"
                        "this file as a single object having multiple parts?")) + "\n",
                        _(L("Multi-part object detected")), wxICON_WARNING | wxYES | wxNO);
                    if (msg_dlg.ShowModal() == wxID_YES) {
                        model.convert_multipart_object(nozzle_dmrs->values.size());
                    }
                }
            }
            else if ((wxGetApp().get_mode() == comSimple) && (type_3mf || type_any_amf) && model_has_advanced_features(model)) {
                wxMessageDialog msg_dlg(q, _(L("This file cannot be loaded in a simple mode. Do you want to switch to an advanced mode?"))+"\n",
                    _(L("Detected advanced data")), wxICON_WARNING | wxYES | wxNO);
                if (msg_dlg.ShowModal() == wxID_YES)
                {
                    Slic3r::GUI::wxGetApp().save_mode(comAdvanced);
                    view3D->set_as_dirty();
                }
                else
                    return obj_idxs;
            }

            for (ModelObject* model_object : model.objects) {
                if (!type_3mf && !type_zip_amf)
                    model_object->center_around_origin(false);
                model_object->ensure_on_bed();
            }

            // check multi-part object adding for the SLA-printing
            if (printer_technology == ptSLA)
            {
                for (auto obj : model.objects)
                    if ( obj->volumes.size()>1 ) {
                        Slic3r::GUI::show_error(nullptr,
                            from_u8((boost::format(_utf8(L("You can't to add the object(s) from %s because of one or some of them is(are) multi-part")))
                                             % from_path(filename)).str()));
                        return obj_idxs;
                    }
            }

            if (one_by_one) {
                auto loaded_idxs = load_model_objects(model.objects);
                obj_idxs.insert(obj_idxs.end(), loaded_idxs.begin(), loaded_idxs.end());
            } else {
                // This must be an .stl or .obj file, which may contain a maximum of one volume.
                for (const ModelObject* model_object : model.objects) {
                    new_model->add_object(*model_object);
                }
            }
        }
    }

    if (new_model != nullptr && new_model->objects.size() > 1) {
        wxMessageDialog msg_dlg(q, _(L(
                "Multiple objects were loaded for a multi-material printer.\n"
                "Instead of considering them as multiple objects, should I consider\n"
                "these files to represent a single object having multiple parts?")) + "\n",
                _(L("Multi-part object detected")), wxICON_WARNING | wxYES | wxNO);
        if (msg_dlg.ShowModal() == wxID_YES) {
            new_model->convert_multipart_object(nozzle_dmrs->values.size());
        }

        auto loaded_idxs = load_model_objects(new_model->objects);
        obj_idxs.insert(obj_idxs.end(), loaded_idxs.begin(), loaded_idxs.end());
    }

    if (load_model)
    {
        wxGetApp().app_config->update_skein_dir(input_files[input_files.size() - 1].parent_path().string());
        // XXX: Plater.pm had @loaded_files, but didn't seem to fill them with the filenames...
        statusbar()->set_status_text(_(L("Loaded")));
    }

    // automatic selection of added objects
    if (!obj_idxs.empty() && (view3D != nullptr))
    {
        // update printable state for new volumes on canvas3D
        wxGetApp().plater()->canvas3D()->update_instance_printable_state_for_objects(obj_idxs);

        Selection& selection = view3D->get_canvas3d()->get_selection();
        selection.clear();
        for (size_t idx : obj_idxs)
        {
            selection.add_object((unsigned int)idx, false);
        }

        if (view3D->get_canvas3d()->get_gizmos_manager().is_enabled())
            // this is required because the selected object changed and the flatten on face an sla support gizmos need to be updated accordingly
            view3D->get_canvas3d()->update_gizmos_on_off_state();
    }

    return obj_idxs;
}

// #define AUTOPLACEMENT_ON_LOAD

std::vector<size_t> Plater::priv::load_model_objects(const ModelObjectPtrs &model_objects)
{
    const BoundingBoxf bed_shape = bed_shape_bb();
    const Vec3d bed_size = Slic3r::to_3d(bed_shape.size().cast<double>(), 1.0) - 2.0 * Vec3d::Ones();

#ifndef AUTOPLACEMENT_ON_LOAD
    bool need_arrange = false;
#endif /* AUTOPLACEMENT_ON_LOAD */
    bool scaled_down = false;
    std::vector<size_t> obj_idxs;
    unsigned int obj_count = model.objects.size();

#ifdef AUTOPLACEMENT_ON_LOAD
    ModelInstancePtrs new_instances;
#endif /* AUTOPLACEMENT_ON_LOAD */
    for (ModelObject *model_object : model_objects) {
        auto *object = model.add_object(*model_object);
        std::string object_name = object->name.empty() ? fs::path(object->input_file).filename().string() : object->name;
        obj_idxs.push_back(obj_count++);

        if (model_object->instances.empty()) {
#ifdef AUTOPLACEMENT_ON_LOAD
            object->center_around_origin();
            new_instances.emplace_back(object->add_instance());
#else /* AUTOPLACEMENT_ON_LOAD */
            // if object has no defined position(s) we need to rearrange everything after loading
            need_arrange = true;
             // add a default instance and center object around origin
            object->center_around_origin();  // also aligns object to Z = 0
            ModelInstance* instance = object->add_instance();
            instance->set_offset(Slic3r::to_3d(bed_shape.center().cast<double>(), -object->origin_translation(2)));
#endif /* AUTOPLACEMENT_ON_LOAD */
        }

        const Vec3d size = object->bounding_box().size();
        const Vec3d ratio = size.cwiseQuotient(bed_size);
        const double max_ratio = std::max(ratio(0), ratio(1));
        if (max_ratio > 10000) {
            // the size of the object is too big -> this could lead to overflow when moving to clipper coordinates,
            // so scale down the mesh
            double inv = 1. / max_ratio;
            object->scale_mesh_after_creation(Vec3d(inv, inv, inv));
            object->origin_translation = Vec3d::Zero();
            object->center_around_origin();
            scaled_down = true;
        } else if (max_ratio > 5) {
            const Vec3d inverse = 1.0 / max_ratio * Vec3d::Ones();
            for (ModelInstance *instance : object->instances) {
                instance->set_scaling_factor(inverse);
            }
            scaled_down = true;
        }

        object->ensure_on_bed();
    }

#ifdef AUTOPLACEMENT_ON_LOAD
    // FIXME distance should be a config value /////////////////////////////////
    auto min_obj_distance = static_cast<coord_t>(6/SCALING_FACTOR);
    const auto *bed_shape_opt = config->opt<ConfigOptionPoints>("bed_shape");
    assert(bed_shape_opt);
    auto& bedpoints = bed_shape_opt->values;
    Polyline bed; bed.points.reserve(bedpoints.size());
    for(auto& v : bedpoints) bed.append(Point::new_scale(v(0), v(1)));

    std::pair<bool, GLCanvas3D::WipeTowerInfo> wti = view3D->get_canvas3d()->get_wipe_tower_info();

    arr::find_new_position(model, new_instances, min_obj_distance, bed, wti);

    // it remains to move the wipe tower:
    view3D->get_canvas3d()->arrange_wipe_tower(wti);

#endif /* AUTOPLACEMENT_ON_LOAD */

    if (scaled_down) {
        GUI::show_info(q,
            _(L("Your object appears to be too large, so it was automatically scaled down to fit your print bed.")),
            _(L("Object too large?")));
    }

    for (const size_t idx : obj_idxs) {
        wxGetApp().obj_list()->add_object_to_list(idx);
    }

    update();
    object_list_changed();

    this->schedule_background_process();

    return obj_idxs;
}

wxString Plater::priv::get_export_file(GUI::FileType file_type)
{
    wxString wildcard;
    switch (file_type) {
        case FT_STL:
        case FT_AMF:
        case FT_3MF:
        case FT_GCODE:
        case FT_OBJ:
            wildcard = file_wildcards(file_type);
        break;
        default:
            wildcard = file_wildcards(FT_MODEL);
        break;
    }

    // Update printbility state of each of the ModelInstances.
    this->update_print_volume_state();

    const Selection& selection = get_selection();
    int obj_idx = selection.get_object_idx();

    fs::path output_file;
    if (file_type == FT_3MF)
        // for 3mf take the path from the project filename, if any
        output_file = into_path(get_project_filename(".3mf"));

    if (output_file.empty())
    {
        // first try to get the file name from the current selection
        if ((0 <= obj_idx) && (obj_idx < (int)this->model.objects.size()))
            output_file = this->model.objects[obj_idx]->get_export_filename();

        if (output_file.empty())
            // Find the file name of the first printable object.
            output_file = this->model.propose_export_file_name_and_path();

        if (output_file.empty() && !model.objects.empty())
            // Find the file name of the first object.
            output_file = this->model.objects[0]->get_export_filename();
    }

    wxString dlg_title;
    switch (file_type) {
        case FT_STL:
        {
            output_file.replace_extension("stl");
            dlg_title = _(L("Export STL file:"));
            break;
        }
        case FT_AMF:
        {
            // XXX: Problem on OS X with double extension?
            output_file.replace_extension("zip.amf");
            dlg_title = _(L("Export AMF file:"));
            break;
        }
        case FT_3MF:
        {
            output_file.replace_extension("3mf");
            dlg_title = _(L("Save file as:"));
            break;
        }
        case FT_OBJ:
        {
            output_file.replace_extension("obj");
            dlg_title = _(L("Export OBJ file:"));
            break;
        }
        default: break;
    }

    wxFileDialog dlg(q, dlg_title,
        from_path(output_file.parent_path()), from_path(output_file.filename()),
        wildcard, wxFD_SAVE | wxFD_OVERWRITE_PROMPT);

    if (dlg.ShowModal() != wxID_OK)
        return wxEmptyString;

    wxString out_path = dlg.GetPath();
    fs::path path(into_path(out_path));
    wxGetApp().app_config->update_last_output_dir(path.parent_path().string());

    return out_path;
}

const Selection& Plater::priv::get_selection() const
{
    return view3D->get_canvas3d()->get_selection();
}

Selection& Plater::priv::get_selection()
{
    return view3D->get_canvas3d()->get_selection();
}

int Plater::priv::get_selected_object_idx() const
{
    int idx = get_selection().get_object_idx();
    return ((0 <= idx) && (idx < 1000)) ? idx : -1;
}

int Plater::priv::get_selected_volume_idx() const
{
    auto& selection = get_selection();
    int idx = selection.get_object_idx();
    if ((0 > idx) || (idx > 1000))
        return-1;
    const GLVolume* v = selection.get_volume(*selection.get_volume_idxs().begin());
    if (model.objects[idx]->volumes.size() > 1)
        return v->volume_idx();
    return -1;
}

void Plater::priv::selection_changed()
{
    // if the selection is not valid to allow for layer editing, we need to turn off the tool if it is running
    bool enable_layer_editing = layers_height_allowed();
    if (!enable_layer_editing && view3D->is_layers_editing_enabled()) {
        SimpleEvent evt(EVT_GLTOOLBAR_LAYERSEDITING);
        on_action_layersediting(evt);
    }

    // forces a frame render to update the view (to avoid a missed update if, for example, the context menu appears)
    view3D->render();
}

void Plater::priv::object_list_changed()
{
    const bool export_in_progress = this->background_process.is_export_scheduled(); // || ! send_gcode_file.empty());
    // XXX: is this right?
    const bool model_fits = view3D->check_volumes_outside_state() == ModelInstance::PVS_Inside;

    sidebar->enable_buttons(!model.objects.empty() && !export_in_progress && model_fits);
}

void Plater::priv::select_all()
{
//    this->take_snapshot(_(L("Select All")));

    view3D->select_all();
    this->sidebar->obj_list()->update_selections();
}

void Plater::priv::deselect_all()
{
//    this->take_snapshot(_(L("Deselect All")));
    view3D->deselect_all();
}

void Plater::priv::remove(size_t obj_idx)
{
    // Prevent toolpaths preview from rendering while we modify the Print object
    preview->set_enabled(false);

    if (view3D->is_layers_editing_enabled())
        view3D->enable_layers_editing(false);

    model.delete_object(obj_idx);
    update();
    // Delete object from Sidebar list. Do it after update, so that the GLScene selection is updated with the modified model.
    sidebar->obj_list()->delete_object_from_list(obj_idx);
    object_list_changed();
}


void Plater::priv::delete_object_from_model(size_t obj_idx)
{
    wxString snapshot_label = _(L("Delete Object"));
    if (! model.objects[obj_idx]->name.empty())
        snapshot_label += ": " + wxString::FromUTF8(model.objects[obj_idx]->name.c_str());
    Plater::TakeSnapshot snapshot(q, snapshot_label);
    model.delete_object(obj_idx);
    update();
    object_list_changed();
}

void Plater::priv::reset()
{
    Plater::TakeSnapshot snapshot(q, _(L("Reset Project")));

    set_project_filename(wxEmptyString);

    // Prevent toolpaths preview from rendering while we modify the Print object
    preview->set_enabled(false);

    if (view3D->is_layers_editing_enabled())
        view3D->enable_layers_editing(false);

    // Stop and reset the Print content.
    this->background_process.reset();
    model.clear_objects();
    update();
    // Delete object from Sidebar list. Do it after update, so that the GLScene selection is updated with the modified model.
    sidebar->obj_list()->delete_all_objects_from_list();
    object_list_changed();

    // The hiding of the slicing results, if shown, is not taken care by the background process, so we do it here
    this->sidebar->show_sliced_info_sizer(false);

    model.custom_gcode_per_print_z.gcodes.clear();
}

void Plater::priv::mirror(Axis axis)
{
    view3D->mirror_selection(axis);
}

void Plater::priv::arrange()
{
    this->take_snapshot(_(L("Arrange")));
    m_ui_jobs.start(Jobs::Arrange);
}


// This method will find an optimal orientation for the currently selected item
// Very similar in nature to the arrange method above...
void Plater::priv::sla_optimize_rotation() {
    this->take_snapshot(_(L("Optimize Rotation")));
    m_ui_jobs.start(Jobs::Rotoptimize);
}

arrangement::BedShapeHint Plater::priv::get_bed_shape_hint() const {

    const auto *bed_shape_opt = config->opt<ConfigOptionPoints>("bed_shape");
    assert(bed_shape_opt);

    if (!bed_shape_opt) return {};

    auto &bedpoints = bed_shape_opt->values;
    Polyline bedpoly; bedpoly.points.reserve(bedpoints.size());
    for (auto &v : bedpoints) bedpoly.append(scaled(v));

    return arrangement::BedShapeHint(bedpoly);
}

void Plater::priv::find_new_position(const ModelInstancePtrs &instances,
                                     coord_t min_d)
{
    arrangement::ArrangePolygons movable, fixed;

    for (const ModelObject *mo : model.objects)
        for (const ModelInstance *inst : mo->instances) {
            auto it = std::find(instances.begin(), instances.end(), inst);
            auto arrpoly = inst->get_arrange_polygon();

            if (it == instances.end())
                fixed.emplace_back(std::move(arrpoly));
            else
                movable.emplace_back(std::move(arrpoly));
        }

    if (updated_wipe_tower())
        fixed.emplace_back(wipetower.get_arrange_polygon());

    arrangement::arrange(movable, fixed, min_d, get_bed_shape_hint());

    for (size_t i = 0; i < instances.size(); ++i)
        if (movable[i].bed_idx == 0)
            instances[i]->apply_arrange_result(movable[i].translation,
                                               movable[i].rotation);
}

void Plater::priv::ArrangeJob::process() {
    static const auto arrangestr = _(L("Arranging"));

    // FIXME: I don't know how to obtain the minimum distance, it depends
    // on printer technology. I guess the following should work but it crashes.
    double dist = 6; // PrintConfig::min_object_distance(config);
    if (plater().printer_technology == ptFFF) {
        dist = PrintConfig::min_object_distance(plater().config);
    }

    coord_t min_d = scaled(dist);
    auto count = unsigned(m_selected.size() + m_unprintable.size());
    arrangement::BedShapeHint bedshape = plater().get_bed_shape_hint();
    
    auto stopfn = [this]() { return was_canceled(); };
    
    try {
        arrangement::arrange(m_selected, m_unselected, min_d, bedshape,
            [this, count](unsigned st) {
                st += m_unprintable.size();
                if (st > 0) update_status(int(count - st), arrangestr);
            }, stopfn);
        arrangement::arrange(m_unprintable, {}, min_d, bedshape,
            [this, count](unsigned st) {
                if (st > 0) update_status(int(count - st), arrangestr);
            }, stopfn);
    } catch (std::exception & /*e*/) {
        GUI::show_error(plater().q,
                        _(L("Could not arrange model objects! "
                            "Some geometries may be invalid.")));
    }

    // finalize just here.
    update_status(int(count),
                  was_canceled() ? _(L("Arranging canceled."))
                                 : _(L("Arranging done.")));
}

void Plater::priv::RotoptimizeJob::process()
{
    int obj_idx = plater().get_selected_object_idx();
    if (obj_idx < 0) { return; }

    ModelObject *o = plater().model.objects[size_t(obj_idx)];

    auto r = sla::find_best_rotation(
        *o,
        .005f,
        [this](unsigned s) {
            if (s < 100)
                update_status(int(s),
                              _(L("Searching for optimal orientation")));
        },
        [this]() { return was_canceled(); });


    double mindist = 6.0; // FIXME

    if (!was_canceled()) {
        for(ModelInstance * oi : o->instances) {
            oi->set_rotation({r[X], r[Y], r[Z]});

            auto    trmatrix = oi->get_transformation().get_matrix();
            Polygon trchull  = o->convex_hull_2d(trmatrix);

            MinAreaBoundigBox rotbb(trchull, MinAreaBoundigBox::pcConvex);
            double            r = rotbb.angle_to_X();

            // The box should be landscape
            if(rotbb.width() < rotbb.height()) r += PI / 2;

            Vec3d rt = oi->get_rotation(); rt(Z) += r;

            oi->set_rotation(rt);
        }

        plater().find_new_position(o->instances, scaled(mindist));

        // Correct the z offset of the object which was corrupted be
        // the rotation
        o->ensure_on_bed();
    }

    update_status(100,
                  was_canceled() ? _(L("Orientation search canceled."))
                                 : _(L("Orientation found.")));
}


void Plater::priv::split_object()
{
    int obj_idx = get_selected_object_idx();
    if (obj_idx == -1)
        return;
    
    // we clone model object because split_object() adds the split volumes
    // into the same model object, thus causing duplicates when we call load_model_objects()
    Model new_model = model;
    ModelObject* current_model_object = new_model.objects[obj_idx];

    if (current_model_object->volumes.size() > 1)
    {
        Slic3r::GUI::warning_catcher(q, _(L("The selected object can't be split because it contains more than one volume/material.")));
        return;
    }

    wxBusyCursor wait;
    ModelObjectPtrs new_objects;
    current_model_object->split(&new_objects);
    if (new_objects.size() == 1)
        Slic3r::GUI::warning_catcher(q, _(L("The selected object couldn't be split because it contains only one part.")));
    else
    {
        Plater::TakeSnapshot snapshot(q, _(L("Split to Objects")));

        unsigned int counter = 1;
        for (ModelObject* m : new_objects)
            m->name = current_model_object->name + "_" + std::to_string(counter++);

        remove(obj_idx);

        // load all model objects at once, otherwise the plate would be rearranged after each one
        // causing original positions not to be kept
        std::vector<size_t> idxs = load_model_objects(new_objects);

        // select newly added objects
        for (size_t idx : idxs)
        {
            get_selection().add_object((unsigned int)idx, false);
        }
    }
}

void Plater::priv::split_volume()
{
    wxGetApp().obj_list()->split();
}

void Plater::priv::scale_selection_to_fit_print_volume()
{
    this->view3D->get_canvas3d()->get_selection().scale_to_fit_print_volume(*config);
}

void Plater::priv::schedule_background_process()
{
    delayed_error_message.clear();
    // Trigger the timer event after 0.5s
    this->background_process_timer.Start(500, wxTIMER_ONE_SHOT);
    // Notify the Canvas3D that something has changed, so it may invalidate some of the layer editing stuff.
    this->view3D->get_canvas3d()->set_config(this->config);
}

void Plater::priv::update_print_volume_state()
{
    BoundingBox     bed_box_2D = get_extents(Polygon::new_scale(this->config->opt<ConfigOptionPoints>("bed_shape")->values));
    BoundingBoxf3   print_volume(unscale(bed_box_2D.min(0), bed_box_2D.min(1), 0.0), unscale(bed_box_2D.max(0), bed_box_2D.max(1), scale_(this->config->opt_float("max_print_height"))));
    // Allow the objects to protrude below the print bed, only the part of the object above the print bed will be sliced.
    print_volume.min(2) = -1e10;
    this->q->model().update_print_volume_state(print_volume);
}

// Update background processing thread from the current config and Model.
// Returns a bitmask of UpdateBackgroundProcessReturnState.
unsigned int Plater::priv::update_background_process(bool force_validation, bool postpone_error_messages)
{
    // bitmap of enum UpdateBackgroundProcessReturnState
    unsigned int return_state = 0;

    // If the update_background_process() was not called by the timer, kill the timer,
    // so the update_restart_background_process() will not be called again in vain.
    this->background_process_timer.Stop();
    // Update the "out of print bed" state of ModelInstances.
    this->update_print_volume_state();
    // Apply new config to the possibly running background task.
    bool               was_running = this->background_process.running();
    Print::ApplyStatus invalidated = this->background_process.apply(this->q->model(), wxGetApp().preset_bundle->full_config());

    // Just redraw the 3D canvas without reloading the scene to consume the update of the layer height profile.
    if (view3D->is_layers_editing_enabled())
        view3D->get_wxglcanvas()->Refresh();

    if (invalidated == Print::APPLY_STATUS_INVALIDATED) {
        // Some previously calculated data on the Print was invalidated.
        // Hide the slicing results, as the current slicing status is no more valid.
        this->sidebar->show_sliced_info_sizer(false);
        // Reset preview canvases. If the print has been invalidated, the preview canvases will be cleared.
        // Otherwise they will be just refreshed.
        if (this->preview != nullptr)
            // If the preview is not visible, the following line just invalidates the preview,
            // but the G-code paths or SLA preview are calculated first once the preview is made visible.
            this->preview->reload_print();
        // In FDM mode, we need to reload the 3D scene because of the wipe tower preview box.
        // In SLA mode, we need to reload the 3D scene every time to show the support structures.
        if (this->printer_technology == ptSLA || (this->printer_technology == ptFFF && this->config->opt_bool("wipe_tower")))
            return_state |= UPDATE_BACKGROUND_PROCESS_REFRESH_SCENE;
    }

    if ((invalidated != Print::APPLY_STATUS_UNCHANGED || force_validation) && ! this->background_process.empty()) {
		// The delayed error message is no more valid.
		this->delayed_error_message.clear();
		// The state of the Print changed, and it is non-zero. Let's validate it and give the user feedback on errors.
        std::string err = this->background_process.validate();
        if (err.empty()) {
            if (invalidated != Print::APPLY_STATUS_UNCHANGED && this->background_processing_enabled())
                return_state |= UPDATE_BACKGROUND_PROCESS_RESTART;
        } else {
            // The print is not valid.
            // Only show the error message immediately, if the top level parent of this window is active.
            auto p = dynamic_cast<wxWindow*>(this->q);
            while (p->GetParent())
                p = p->GetParent();
            auto *top_level_wnd = dynamic_cast<wxTopLevelWindow*>(p);
            if (! postpone_error_messages && top_level_wnd && top_level_wnd->IsActive()) {
                // The error returned from the Print needs to be translated into the local language.
                GUI::show_error(this->q, err);
            } else {
                // Show the error message once the main window gets activated.
                this->delayed_error_message = err;
            }
            return_state |= UPDATE_BACKGROUND_PROCESS_INVALID;
        }
    } else if (! this->delayed_error_message.empty()) {
    	// Reusing the old state.
        return_state |= UPDATE_BACKGROUND_PROCESS_INVALID;
    }

    if (invalidated != Print::APPLY_STATUS_UNCHANGED && was_running && ! this->background_process.running() &&
        (return_state & UPDATE_BACKGROUND_PROCESS_RESTART) == 0) {
        // The background processing was killed and it will not be restarted.
        wxCommandEvent evt(EVT_PROCESS_COMPLETED);
        evt.SetInt(-1);
        // Post the "canceled" callback message, so that it will be processed after any possible pending status bar update messages.
        wxQueueEvent(GUI::wxGetApp().mainframe->m_plater, evt.Clone());
    }

    if ((return_state & UPDATE_BACKGROUND_PROCESS_INVALID) != 0)
    {
        // Validation of the background data failed.
        const wxString invalid_str = _(L("Invalid data"));
        for (auto btn : {ActionButtonType::abReslice, ActionButtonType::abSendGCode, ActionButtonType::abExport})
            sidebar->set_btn_label(btn, invalid_str);
    }
    else
    {
        // Background data is valid.
        if ((return_state & UPDATE_BACKGROUND_PROCESS_RESTART) != 0 ||
            (return_state & UPDATE_BACKGROUND_PROCESS_REFRESH_SCENE) != 0 )
            this->statusbar()->set_status_text(_(L("Ready to slice")));

        sidebar->set_btn_label(ActionButtonType::abExport, _(label_btn_export));
        sidebar->set_btn_label(ActionButtonType::abSendGCode, _(label_btn_send));

        const wxString slice_string = background_process.running() && wxGetApp().get_mode() == comSimple ?
                                      _(L("Slicing")) + dots : _(L("Slice now"));
        sidebar->set_btn_label(ActionButtonType::abReslice, slice_string);

        if (background_process.finished())
            show_action_buttons(false);
        else if (!background_process.empty() &&
                 !background_process.running()) /* Do not update buttons if background process is running
                                                 * This condition is important for SLA mode especially,
                                                 * when this function is called several times during calculations
                                                 * */
            show_action_buttons(true);
    }

    return return_state;
}

// Restart background processing thread based on a bitmask of UpdateBackgroundProcessReturnState.
bool Plater::priv::restart_background_process(unsigned int state)
{
    if (m_ui_jobs.is_any_running()) {
        // Avoid a race condition
        return false;
    }

    if ( ! this->background_process.empty() &&
         (state & priv::UPDATE_BACKGROUND_PROCESS_INVALID) == 0 &&
         ( ((state & UPDATE_BACKGROUND_PROCESS_FORCE_RESTART) != 0 && ! this->background_process.finished()) ||
           (state & UPDATE_BACKGROUND_PROCESS_FORCE_EXPORT) != 0 ||
           (state & UPDATE_BACKGROUND_PROCESS_RESTART) != 0 ) ) {
        // The print is valid and it can be started.
        if (this->background_process.start()) {
            this->statusbar()->set_cancel_callback([this]() {
                this->statusbar()->set_status_text(_(L("Cancelling")));
                this->background_process.stop();
            });
            return true;
        }
    }
    return false;
}

void Plater::priv::export_gcode(fs::path output_path, bool output_path_on_removable_media, PrintHostJob upload_job)
{
    wxCHECK_RET(!(output_path.empty() && upload_job.empty()), "export_gcode: output_path and upload_job empty");

    if (model.objects.empty())
        return;

    if (background_process.is_export_scheduled()) {
        GUI::show_error(q, _(L("Another export job is currently running.")));
        return;
    }

    // bitmask of UpdateBackgroundProcessReturnState
    unsigned int state = update_background_process(true);
    if (state & priv::UPDATE_BACKGROUND_PROCESS_REFRESH_SCENE)
        view3D->reload_scene(false);

    if ((state & priv::UPDATE_BACKGROUND_PROCESS_INVALID) != 0)
        return;

    if (! output_path.empty()) {
        background_process.schedule_export(output_path.string(), output_path_on_removable_media);
    } else {
        background_process.schedule_upload(std::move(upload_job));
    }

    // If the SLA processing of just a single object's supports is running, restart slicing for the whole object.
    this->background_process.set_task(PrintBase::TaskParams());
    this->restart_background_process(priv::UPDATE_BACKGROUND_PROCESS_FORCE_EXPORT);
}

unsigned int Plater::priv::update_restart_background_process(bool force_update_scene, bool force_update_preview)
{
    // bitmask of UpdateBackgroundProcessReturnState
    unsigned int state = this->update_background_process(false);
    if (force_update_scene || (state & UPDATE_BACKGROUND_PROCESS_REFRESH_SCENE) != 0)
        view3D->reload_scene(false);

    if (force_update_preview)
        this->preview->reload_print();
    this->restart_background_process(state);
    return state;
}

void Plater::priv::update_fff_scene()
{
    if (this->preview != nullptr)
        this->preview->reload_print();
    // In case this was MM print, wipe tower bounding box on 3D tab might need redrawing with exact depth:
    view3D->reload_scene(true);
	
}

void Plater::priv::update_sla_scene()
{
    // Update the SLAPrint from the current Model, so that the reload_scene()
    // pulls the correct data.
    delayed_scene_refresh = false;
    this->update_restart_background_process(true, true);
}

void Plater::priv::reload_from_disk()
{
    Plater::TakeSnapshot snapshot(q, _(L("Reload from disk")));

    const Selection& selection = get_selection();

    if (selection.is_wipe_tower())
        return;

    // struct to hold selected ModelVolumes by their indices
    struct SelectedVolume
    {
        int object_idx;
        int volume_idx;

        // operators needed by std::algorithms
        bool operator < (const SelectedVolume& other) const { return (object_idx < other.object_idx) || ((object_idx == other.object_idx) && (volume_idx < other.volume_idx)); }
        bool operator == (const SelectedVolume& other) const { return (object_idx == other.object_idx) && (volume_idx == other.volume_idx); }
    };
    std::vector<SelectedVolume> selected_volumes;

    // collects selected ModelVolumes
    const std::set<unsigned int>& selected_volumes_idxs = selection.get_volume_idxs();
    for (unsigned int idx : selected_volumes_idxs)
    {
        const GLVolume* v = selection.get_volume(idx);
        int v_idx = v->volume_idx();
        if (v_idx >= 0)
        {
            int o_idx = v->object_idx();
            if ((0 <= o_idx) && (o_idx < (int)model.objects.size()))
                selected_volumes.push_back({ o_idx, v_idx });
        }
    }
    std::sort(selected_volumes.begin(), selected_volumes.end());
    selected_volumes.erase(std::unique(selected_volumes.begin(), selected_volumes.end()), selected_volumes.end());

    // collects paths of files to load
    std::vector<fs::path> input_paths;
    std::vector<fs::path> missing_input_paths;
    for (const SelectedVolume& v : selected_volumes)
    {
        const ModelObject* object = model.objects[v.object_idx];
        const ModelVolume* volume = object->volumes[v.volume_idx];

        if (!volume->source.input_file.empty())
        {
            if (fs::exists(volume->source.input_file))
                input_paths.push_back(volume->source.input_file);
            else
                missing_input_paths.push_back(volume->source.input_file);
        }
        else if (!object->input_file.empty() && volume->is_model_part() && !volume->name.empty())
            missing_input_paths.push_back(volume->name);
    }

    std::sort(missing_input_paths.begin(), missing_input_paths.end());
    missing_input_paths.erase(std::unique(missing_input_paths.begin(), missing_input_paths.end()), missing_input_paths.end());

    while (!missing_input_paths.empty())
    {
        // ask user to select the missing file
        fs::path search = missing_input_paths.back();
        wxString title = _(L("Please select the file to reload"));
#if defined(__APPLE__)
        title += " (" + from_u8(search.filename().string()) + ")";
#endif // __APPLE__
        title += ":";
        wxFileDialog dialog(q, title, "", from_u8(search.filename().string()), file_wildcards(FT_MODEL), wxFD_OPEN | wxFD_FILE_MUST_EXIST);
        if (dialog.ShowModal() != wxID_OK)
            return;

        std::string sel_filename_path = dialog.GetPath().ToUTF8().data();
        std::string sel_filename = fs::path(sel_filename_path).filename().string();
        if (boost::algorithm::iequals(search.filename().string(), sel_filename))
        {
            input_paths.push_back(sel_filename_path);
            missing_input_paths.pop_back();

            fs::path sel_path = fs::path(sel_filename_path).remove_filename().string();

            std::vector<fs::path>::iterator it = missing_input_paths.begin();
            while (it != missing_input_paths.end())
            {
                // try to use the path of the selected file with all remaining missing files
                fs::path repathed_filename = sel_path;
                repathed_filename /= it->filename();
                if (fs::exists(repathed_filename))
                {
                    input_paths.push_back(repathed_filename.string());
                    it = missing_input_paths.erase(it);
                }
                else
                    ++it;
            }
        }
        else
        {
            wxString message = _(L("It is not allowed to change the file to reload")) + " (" + from_u8(search.filename().string()) + ").\n" + _(L("Do you want to retry")) + " ?";
            wxMessageDialog dlg(q, message, wxMessageBoxCaptionStr, wxYES_NO | wxYES_DEFAULT | wxICON_QUESTION);
            if (dlg.ShowModal() != wxID_YES)
                return;
        }
    }

    std::sort(input_paths.begin(), input_paths.end());
    input_paths.erase(std::unique(input_paths.begin(), input_paths.end()), input_paths.end());

    std::vector<wxString> fail_list;

    // load one file at a time
    for (size_t i = 0; i < input_paths.size(); ++i)
    {
        const auto& path = input_paths[i].string();

        wxBusyCursor wait;
        wxBusyInfo info(_(L("Reload from:")) + " " + from_u8(path), q->get_current_canvas3D()->get_wxglcanvas());

        Model new_model;
        try
        {
            new_model = Model::read_from_file(path, nullptr, true, false);
            for (ModelObject* model_object : new_model.objects)
            {
                model_object->center_around_origin();
                model_object->ensure_on_bed();
            }
        }
        catch (std::exception&)
        {
            // error while loading
            return;
        }

        // update the selected volumes whose source is the current file
        for (const SelectedVolume& sel_v : selected_volumes)
        {
            ModelObject* old_model_object = model.objects[sel_v.object_idx];
            ModelVolume* old_volume = old_model_object->volumes[sel_v.volume_idx];

            bool has_source = !old_volume->source.input_file.empty() && boost::algorithm::iequals(fs::path(old_volume->source.input_file).filename().string(), fs::path(path).filename().string());
            bool has_name = !old_volume->name.empty() && boost::algorithm::iequals(old_volume->name, fs::path(path).filename().string());
            if (has_source || has_name)
            {
                int new_volume_idx = -1;
                int new_object_idx = -1;
                if (has_source)
                {
                    // take idxs from source
                    new_volume_idx = old_volume->source.volume_idx;
                    new_object_idx = old_volume->source.object_idx;
                }
                else
                {
                    // take idxs from the 1st matching volume
                    for (size_t o = 0; o < new_model.objects.size(); ++o)
                    {
                        ModelObject* obj = new_model.objects[o];
                        bool found = false;
                        for (size_t v = 0; v < obj->volumes.size(); ++v)
                        {
                            if (obj->volumes[v]->name == old_volume->name)
                            {
                                new_volume_idx = (int)v;
                                new_object_idx = (int)o;
                                found = true;
                                break;
                            }
                        }
                        if (found)
                            break;
                    }
                }

                if ((new_object_idx < 0) && ((int)new_model.objects.size() <= new_object_idx))
                {
                    fail_list.push_back(from_u8(has_source ? old_volume->source.input_file : old_volume->name));
                    continue;
                }
                ModelObject* new_model_object = new_model.objects[new_object_idx];
                if ((new_volume_idx < 0) && ((int)new_model.objects.size() <= new_volume_idx))
                {
                    fail_list.push_back(from_u8(has_source ? old_volume->source.input_file : old_volume->name));
                    continue;
                }
                if (new_volume_idx < (int)new_model_object->volumes.size())
                {
                    old_model_object->add_volume(*new_model_object->volumes[new_volume_idx]);
                    ModelVolume* new_volume = old_model_object->volumes.back();
                    new_volume->set_new_unique_id();
                    new_volume->config.apply(old_volume->config);
                    new_volume->set_type(old_volume->type());
                    new_volume->set_material_id(old_volume->material_id());
                    new_volume->set_transformation(old_volume->get_transformation() * old_volume->source.transform);
                    new_volume->translate(new_volume->get_transformation().get_matrix(true) * (new_volume->source.mesh_offset - old_volume->source.mesh_offset));
                    std::swap(old_model_object->volumes[sel_v.volume_idx], old_model_object->volumes.back());
                    old_model_object->delete_volume(old_model_object->volumes.size() - 1);
                    old_model_object->ensure_on_bed();
                }
            }
        }
    }

    if (!fail_list.empty())
    {
        wxString message = _(L("Unable to reload:")) + "\n";
        for (const wxString& s : fail_list)
        {
            message += s + "\n";
        }
        wxMessageDialog dlg(q, message, _(L("Error during reload")), wxOK | wxOK_DEFAULT | wxICON_WARNING);
        dlg.ShowModal();
    }

    // update 3D scene
    update();

    // new GLVolumes have been created at this point, so update their printable state
    for (size_t i = 0; i < model.objects.size(); ++i)
    {
        view3D->get_canvas3d()->update_instance_printable_state_for_object(i);
    }
}

void Plater::priv::reload_all_from_disk()
{
    if (model.objects.empty())
        return;

    Plater::TakeSnapshot snapshot(q, _(L("Reload all from disk")));
    Plater::SuppressSnapshots suppress(q);

    Selection& selection = get_selection();
    Selection::IndicesList curr_idxs = selection.get_volume_idxs();
    // reload from disk uses selection
    select_all();
    reload_from_disk();
    // restore previous selection
    selection.clear();
    for (unsigned int idx : curr_idxs)
    {
        selection.add(idx, false);
    }
}

void Plater::priv::fix_through_netfabb(const int obj_idx, const int vol_idx/* = -1*/)
{
    if (obj_idx < 0)
        return;

    Plater::TakeSnapshot snapshot(q, _(L("Fix Throught NetFabb")));

    fix_model_by_win10_sdk_gui(*model.objects[obj_idx], vol_idx);
    this->update();
    this->object_list_changed();
    this->schedule_background_process();
}

void Plater::priv::set_current_panel(wxPanel* panel)
{
    if (std::find(panels.begin(), panels.end(), panel) == panels.end())
        return;

#ifdef __WXMAC__
    bool force_render = (current_panel != nullptr);
#endif // __WXMAC__

    if (current_panel == panel)
        return;

    current_panel = panel;
    // to reduce flickering when changing view, first set as visible the new current panel
    for (wxPanel* p : panels)
    {
        if (p == current_panel)
        {
#ifdef __WXMAC__
            // On Mac we need also to force a render to avoid flickering when changing view
            if (force_render)
            {
                if (p == view3D)
                    dynamic_cast<View3D*>(p)->get_canvas3d()->render();
                else if (p == preview)
                    dynamic_cast<Preview*>(p)->get_canvas3d()->render();
            }
#endif // __WXMAC__
            p->Show();
        }
    }
    // then set to invisible the other
    for (wxPanel* p : panels)
    {
        if (p != current_panel)
            p->Hide();
    }

    panel_sizer->Layout();

    if (current_panel == view3D)
    {
        if (view3D->is_reload_delayed())
        {
            // Delayed loading of the 3D scene.
            if (this->printer_technology == ptSLA)
            {
                // Update the SLAPrint from the current Model, so that the reload_scene()
                // pulls the correct data.
                this->update_restart_background_process(true, false);
            } else
                view3D->reload_scene(true);
        }

        // sets the canvas as dirty to force a render at the 1st idle event (wxWidgets IsShownOnScreen() is buggy and cannot be used reliably)
        view3D->set_as_dirty();
        view_toolbar.select_item("3D");
    }
    else if (current_panel == preview)
    {
        // see: Plater::priv::object_list_changed()
        // FIXME: it may be better to have a single function making this check and let it be called wherever needed
        bool export_in_progress = this->background_process.is_export_scheduled();
        bool model_fits = view3D->check_volumes_outside_state() != ModelInstance::PVS_Partly_Outside;
        if (!model.objects.empty() && !export_in_progress && model_fits)
            this->q->reslice();
        // keeps current gcode preview, if any
        preview->reload_print(true);

        preview->set_as_dirty();
        view_toolbar.select_item("Preview");
    }

    current_panel->SetFocusFromKbd();
}

void Plater::priv::on_select_preset(wxCommandEvent &evt)
{
    auto preset_type = static_cast<Preset::Type>(evt.GetInt());
    auto *combo = static_cast<PresetComboBox*>(evt.GetEventObject());

    auto idx = combo->get_extruder_idx();

    //! Because of The MSW and GTK version of wxBitmapComboBox derived from wxComboBox,
    //! but the OSX version derived from wxOwnerDrawnCombo.
    //! So, to get selected string we do
    //!     combo->GetString(combo->GetSelection())
    //! instead of
    //!     combo->GetStringSelection().ToUTF8().data());

    const std::string preset_name = wxGetApp().preset_bundle->get_preset_name_by_alias(preset_type, 
        Preset::remove_suffix_modified(combo->GetString(combo->GetSelection()).ToUTF8().data()));

    if (preset_type == Preset::TYPE_FILAMENT) {
        wxGetApp().preset_bundle->set_filament_preset(idx, preset_name);
    }

    // TODO: ?
    if (preset_type == Preset::TYPE_FILAMENT && sidebar->is_multifilament()) {
        // Only update the plater UI for the 2nd and other filaments.
        wxGetApp().preset_bundle->update_plater_filament_ui(idx, combo);
    }
    else {
        wxWindowUpdateLocker noUpdates(sidebar->presets_panel());
        wxGetApp().get_tab(preset_type)->select_preset(preset_name);
    }

    // update plater with new config
    wxGetApp().plater()->on_config_change(wxGetApp().preset_bundle->full_config());
    /* Settings list can be changed after printer preset changing, so
     * update all settings items for all item had it.
     * Furthermore, Layers editing is implemented only for FFF printers
     * and for SLA presets they should be deleted
     */
    if (preset_type == Preset::TYPE_PRINTER)
        wxGetApp().obj_list()->update_object_list_by_printer_technology();
}

void Plater::priv::on_slicing_update(SlicingStatusEvent &evt)
{
    if (evt.status.percent >= -1) {
        if (m_ui_jobs.is_any_running()) {
            // Avoid a race condition
            return;
        }

        this->statusbar()->set_progress(evt.status.percent);
        this->statusbar()->set_status_text(_(evt.status.text) + wxString::FromUTF8("…"));
    }
    if (evt.status.flags & (PrintBase::SlicingStatus::RELOAD_SCENE | PrintBase::SlicingStatus::RELOAD_SLA_SUPPORT_POINTS)) {
        switch (this->printer_technology) {
        case ptFFF:
            this->update_fff_scene();
            break;
        case ptSLA:
            // If RELOAD_SLA_SUPPORT_POINTS, then the SLA gizmo is updated (reload_scene calls update_gizmos_data)
            if (view3D->is_dragging())
                delayed_scene_refresh = true;
            else
                this->update_sla_scene();
            break;
        default: break;
        }
    } else if (evt.status.flags & PrintBase::SlicingStatus::RELOAD_SLA_PREVIEW) {
        // Update the SLA preview. Only called if not RELOAD_SLA_SUPPORT_POINTS, as the block above will refresh the preview anyways.
        this->preview->reload_print();
    }
}

void Plater::priv::on_slicing_completed(wxCommandEvent &)
{
    switch (this->printer_technology) {
    case ptFFF:
        this->update_fff_scene();
        break;
    case ptSLA:
        if (view3D->is_dragging())
            delayed_scene_refresh = true;
        else
            this->update_sla_scene();
        break;
    default: break;
    }
}

void Plater::priv::on_process_completed(wxCommandEvent &evt)
{
    // Stop the background task, wait until the thread goes into the "Idle" state.
    // At this point of time the thread should be either finished or canceled,
    // so the following call just confirms, that the produced data were consumed.
    this->background_process.stop();
    this->statusbar()->reset_cancel_callback();
    this->statusbar()->stop_busy();

    const bool canceled = evt.GetInt() < 0;
    const bool error = evt.GetInt() == 0;
    const bool success  = evt.GetInt() > 0;
    // Reset the "export G-code path" name, so that the automatic background processing will be enabled again.
    this->background_process.reset_export();

    if (error) {
        wxString message = evt.GetString();
        if (message.IsEmpty())
            message = _(L("Export failed"));
        if (q->m_tracking_popup_menu)
        	// We don't want to pop-up a message box when tracking a pop-up menu.
        	// We postpone the error message instead.
            q->m_tracking_popup_menu_error_message = message;
        else
	        show_error(q, message);
        this->statusbar()->set_status_text(message);
    }
    if (canceled)
        this->statusbar()->set_status_text(_(L("Cancelled")));

    this->sidebar->show_sliced_info_sizer(success);

    // This updates the "Slice now", "Export G-code", "Arrange" buttons status.
    // Namely, it refreshes the "Out of print bed" property of all the ModelObjects, and it enables
    // the "Slice now" and "Export G-code" buttons based on their "out of bed" status.
    this->object_list_changed();

    // refresh preview
    switch (this->printer_technology) {
    case ptFFF:
        this->update_fff_scene();
        break;
    case ptSLA:
        if (view3D->is_dragging())
            delayed_scene_refresh = true;
        else
            this->update_sla_scene();
        break;
    default: break;
    }
	

    if (canceled) {
        if (wxGetApp().get_mode() == comSimple)
            sidebar->set_btn_label(ActionButtonType::abReslice, "Slice now");
        show_action_buttons(true);
    }
<<<<<<< HEAD
    else if (wxGetApp().get_mode() == comSimple)
        show_action_buttons(false);

    if(!canceled && RemovableDriveManager::get_instance().get_is_writing())
	{	
		RemovableDriveManager::get_instance().set_is_writing(false);
		show_action_buttons(false);	
	}
=======
    else if (this->writing_to_removable_device || wxGetApp().get_mode() == comSimple)
		show_action_buttons(false);
    this->writing_to_removable_device = false;
>>>>>>> c3a9915f
}

void Plater::priv::on_layer_editing_toggled(bool enable)
{
    view3D->enable_layers_editing(enable);
    view3D->set_as_dirty();
}

void Plater::priv::on_action_add(SimpleEvent&)
{
    if (q != nullptr)
        q->add_model();
}

void Plater::priv::on_action_split_objects(SimpleEvent&)
{
    split_object();
}

void Plater::priv::on_action_split_volumes(SimpleEvent&)
{
    split_volume();
}

void Plater::priv::on_action_layersediting(SimpleEvent&)
{
    view3D->enable_layers_editing(!view3D->is_layers_editing_enabled());
}

void Plater::priv::on_object_select(SimpleEvent& evt)
{
//    this->take_snapshot(_(L("Object Selection")));

    wxGetApp().obj_list()->update_selections();
    selection_changed();
}

void Plater::priv::on_right_click(RBtnEvent& evt)
{
    int obj_idx = get_selected_object_idx();

    wxMenu* menu = nullptr;

    if (obj_idx == -1) // no one or several object are selected
    { 
        if (evt.data.second) // right button was clicked on empty space
            menu = &default_menu;
        else
        {
            sidebar->obj_list()->show_multi_selection_menu();
            return;
        }
    }
    else
    {
        // If in 3DScene is(are) selected volume(s), but right button was clicked on empty space
        if (evt.data.second)
            return; 

        if (printer_technology == ptSLA)
            menu = &sla_object_menu;
        else
        {
            // show "Object menu" for each one or several FullInstance instead of FullObject
            const bool is_some_full_instances = get_selection().is_single_full_instance() || 
                                                get_selection().is_single_full_object() || 
                                                get_selection().is_multiple_full_instance();
            menu = is_some_full_instances ? &object_menu : &part_menu;
        }

        sidebar->obj_list()->append_menu_item_settings(menu);

        if (printer_technology != ptSLA)
            sidebar->obj_list()->append_menu_item_change_extruder(menu);

        if (menu != &part_menu)
        {
            /* Remove/Prepend "increase/decrease instances" menu items according to the view mode.
             * Suppress to show those items for a Simple mode
             */
            const MenuIdentifier id = printer_technology == ptSLA ? miObjectSLA : miObjectFFF;
            if (wxGetApp().get_mode() == comSimple) {
                if (menu->FindItem(_(L("Add instance"))) != wxNOT_FOUND)
                {
                    /* Detach an items from the menu, but don't delete them
                     * so that they can be added back later
                     * (after switching to the Advanced/Expert mode)
                     */
                    menu->Remove(items_increase[id]);
                    menu->Remove(items_decrease[id]);
                    menu->Remove(items_set_number_of_copies[id]);
                }
            }
            else {
                if (menu->FindItem(_(L("Add instance"))) == wxNOT_FOUND)
                {
                    // Prepend items to the menu, if those aren't not there
                    menu->Prepend(items_set_number_of_copies[id]);
                    menu->Prepend(items_decrease[id]);
                    menu->Prepend(items_increase[id]);
                }
            }
        }
    }

    if (q != nullptr && menu) {
#ifdef __linux__
        // For some reason on Linux the menu isn't displayed if position is specified
        // (even though the position is sane).
        q->PopupMenu(menu);
#else
        q->PopupMenu(menu, (int)evt.data.first.x(), (int)evt.data.first.y());
#endif
    }
}

void Plater::priv::on_wipetower_moved(Vec3dEvent &evt)
{
    DynamicPrintConfig cfg;
    cfg.opt<ConfigOptionFloat>("wipe_tower_x", true)->value = evt.data(0);
    cfg.opt<ConfigOptionFloat>("wipe_tower_y", true)->value = evt.data(1);
    wxGetApp().get_tab(Preset::TYPE_PRINT)->load_config(cfg);
}

void Plater::priv::on_wipetower_rotated(Vec3dEvent& evt)
{
    DynamicPrintConfig cfg;
    cfg.opt<ConfigOptionFloat>("wipe_tower_x", true)->value = evt.data(0);
    cfg.opt<ConfigOptionFloat>("wipe_tower_y", true)->value = evt.data(1);
    cfg.opt<ConfigOptionFloat>("wipe_tower_rotation_angle", true)->value = Geometry::rad2deg(evt.data(2));
    wxGetApp().get_tab(Preset::TYPE_PRINT)->load_config(cfg);
}

void Plater::priv::on_update_geometry(Vec3dsEvent<2>&)
{
    // TODO
}

// Update the scene from the background processing,
// if the update message was received during mouse manipulation.
void Plater::priv::on_3dcanvas_mouse_dragging_finished(SimpleEvent&)
{
    if (this->delayed_scene_refresh) {
        this->delayed_scene_refresh = false;
        this->update_sla_scene();
    }
}

bool Plater::priv::init_object_menu()
{
    items_increase.reserve(2);
    items_decrease.reserve(2);
    items_set_number_of_copies.reserve(2);

    init_common_menu(&object_menu);
    complit_init_object_menu();

    init_common_menu(&sla_object_menu);
    complit_init_sla_object_menu();

    init_common_menu(&part_menu, true);
    complit_init_part_menu();

    sidebar->obj_list()->create_default_popupmenu(&default_menu);

    return true;
}

#if ENABLE_THUMBNAIL_GENERATOR
void Plater::priv::generate_thumbnail(ThumbnailData& data, unsigned int w, unsigned int h, bool printable_only, bool parts_only, bool show_bed, bool transparent_background)
{
    view3D->get_canvas3d()->render_thumbnail(data, w, h, printable_only, parts_only, show_bed, transparent_background);
}

void Plater::priv::generate_thumbnails(ThumbnailsList& thumbnails, const Vec2ds& sizes, bool printable_only, bool parts_only, bool show_bed, bool transparent_background)
{
    thumbnails.clear();
    for (const Vec2d& size : sizes)
    {
        thumbnails.push_back(ThumbnailData());
        Point isize(size); // round to ints
        generate_thumbnail(thumbnails.back(), isize.x(), isize.y(), printable_only, parts_only, show_bed, transparent_background);
        if (!thumbnails.back().is_valid())
            thumbnails.pop_back();
    }
}
#endif // ENABLE_THUMBNAIL_GENERATOR

void Plater::priv::msw_rescale_object_menu()
{
    for (MenuWithSeparators* menu : { &object_menu, &sla_object_menu, &part_menu, &default_menu })
        msw_rescale_menu(dynamic_cast<wxMenu*>(menu));
}

wxString Plater::priv::get_project_filename(const wxString& extension) const
{
    return m_project_filename.empty() ? "" : m_project_filename + extension;
}

void Plater::priv::set_project_filename(const wxString& filename)
{
    boost::filesystem::path full_path = into_path(filename);
    boost::filesystem::path ext = full_path.extension();
    if (boost::iequals(ext.string(), ".amf")) {
        // Remove the first extension.
        full_path.replace_extension("");
        // It may be ".zip.amf".
        if (boost::iequals(full_path.extension().string(), ".zip"))
            // Remove the 2nd extension.
            full_path.replace_extension("");
    } else {
        // Remove just one extension.
        full_path.replace_extension("");
    }

    m_project_filename = from_path(full_path);
    wxGetApp().mainframe->update_title();

    if (!filename.empty())
        wxGetApp().mainframe->add_to_recent_projects(filename);
}

bool Plater::priv::init_common_menu(wxMenu* menu, const bool is_part/* = false*/)
{
    if (is_part) {
        append_menu_item(menu, wxID_ANY, _(L("Delete")) + "\tDel", _(L("Remove the selected object")),
            [this](wxCommandEvent&) { q->remove_selected();         }, "delete",            nullptr, [this]() { return can_delete(); }, q);

        append_menu_item(menu, wxID_ANY, _(L("Reload from disk")), _(L("Reload the selected volumes from disk")),
            [this](wxCommandEvent&) { q->reload_from_disk(); }, "", menu, [this]() { return can_reload_from_disk(); }, q);

        sidebar->obj_list()->append_menu_item_export_stl(menu);
    }
    else {
        wxMenuItem* item_increase = append_menu_item(menu, wxID_ANY, _(L("Add instance")) + "\t+", _(L("Add one more instance of the selected object")),
            [this](wxCommandEvent&) { q->increase_instances();      }, "add_copies",        nullptr, [this]() { return can_increase_instances(); }, q);
        wxMenuItem* item_decrease = append_menu_item(menu, wxID_ANY, _(L("Remove instance")) + "\t-", _(L("Remove one instance of the selected object")),
            [this](wxCommandEvent&) { q->decrease_instances();      }, "remove_copies",     nullptr, [this]() { return can_decrease_instances(); }, q);
        wxMenuItem* item_set_number_of_copies = append_menu_item(menu, wxID_ANY, _(L("Set number of instances")) + dots, _(L("Change the number of instances of the selected object")),
            [this](wxCommandEvent&) { q->set_number_of_copies();    }, "number_of_copies",  nullptr, [this]() { return can_increase_instances(); }, q);


        items_increase.push_back(item_increase);
        items_decrease.push_back(item_decrease);
        items_set_number_of_copies.push_back(item_set_number_of_copies);

        // Delete menu was moved to be after +/- instace to make it more difficult to be selected by mistake.
        append_menu_item(menu, wxID_ANY, _(L("Delete")) + "\tDel", _(L("Remove the selected object")),
            [this](wxCommandEvent&) { q->remove_selected(); }, "delete",            nullptr, [this]() { return can_delete(); }, q);

        menu->AppendSeparator();
        sidebar->obj_list()->append_menu_item_instance_to_object(menu, q);
        menu->AppendSeparator();

        wxMenuItem* menu_item_printable = sidebar->obj_list()->append_menu_item_printable(menu, q);
        menu->AppendSeparator();

        append_menu_item(menu, wxID_ANY, _(L("Reload from disk")), _(L("Reload the selected object from disk")),
            [this](wxCommandEvent&) { reload_from_disk(); }, "", nullptr, [this]() { return can_reload_from_disk(); }, q);

        append_menu_item(menu, wxID_ANY, _(L("Export as STL")) + dots, _(L("Export the selected object as STL file")),
            [this](wxCommandEvent&) { q->export_stl(false, true); }, "", nullptr, 
            [this]() {
                const Selection& selection = get_selection();
                return selection.is_single_full_instance() || selection.is_single_full_object();
            }, q);

        menu->AppendSeparator();

        q->Bind(wxEVT_UPDATE_UI, [this](wxUpdateUIEvent& evt) {
            const Selection& selection = get_selection();
            int instance_idx = selection.get_instance_idx();
            evt.Enable(selection.is_single_full_instance() || selection.is_single_full_object());
            if (instance_idx != -1)
            {
                evt.Check(model.objects[selection.get_object_idx()]->instances[instance_idx]->printable);
                view3D->set_as_dirty();
            }
            }, menu_item_printable->GetId());
    }

    sidebar->obj_list()->append_menu_item_fix_through_netfabb(menu);

    sidebar->obj_list()->append_menu_item_scale_selection_to_fit_print_volume(menu);

    wxMenu* mirror_menu = new wxMenu();
    if (mirror_menu == nullptr)
        return false;

    append_menu_item(mirror_menu, wxID_ANY, _(L("Along X axis")), _(L("Mirror the selected object along the X axis")),
        [this](wxCommandEvent&) { mirror(X); }, "mark_X", menu);
    append_menu_item(mirror_menu, wxID_ANY, _(L("Along Y axis")), _(L("Mirror the selected object along the Y axis")),
        [this](wxCommandEvent&) { mirror(Y); }, "mark_Y", menu);
    append_menu_item(mirror_menu, wxID_ANY, _(L("Along Z axis")), _(L("Mirror the selected object along the Z axis")),
        [this](wxCommandEvent&) { mirror(Z); }, "mark_Z", menu);

    append_submenu(menu, mirror_menu, wxID_ANY, _(L("Mirror")), _(L("Mirror the selected object")), "",
        [this]() { return can_mirror(); }, q);

    return true;
}

bool Plater::priv::complit_init_object_menu()
{
    wxMenu* split_menu = new wxMenu();
    if (split_menu == nullptr)
        return false;

    append_menu_item(split_menu, wxID_ANY, _(L("To objects")), _(L("Split the selected object into individual objects")),
        [this](wxCommandEvent&) { split_object(); }, "split_object_SMALL",  &object_menu, [this]() { return can_split(); }, q);
    append_menu_item(split_menu, wxID_ANY, _(L("To parts")), _(L("Split the selected object into individual sub-parts")),
        [this](wxCommandEvent&) { split_volume(); }, "split_parts_SMALL",   &object_menu, [this]() { return can_split(); }, q);

    append_submenu(&object_menu, split_menu, wxID_ANY, _(L("Split")), _(L("Split the selected object")), "",
        [this]() { return can_split() && wxGetApp().get_mode() > comSimple; }, q);
    object_menu.AppendSeparator();

    // Layers Editing for object
    sidebar->obj_list()->append_menu_item_layers_editing(&object_menu, q);
    object_menu.AppendSeparator();

    // "Add (volumes)" popupmenu will be added later in append_menu_items_add_volume()

    return true;
}

bool Plater::priv::complit_init_sla_object_menu()
{
    append_menu_item(&sla_object_menu, wxID_ANY, _(L("Split")), _(L("Split the selected object into individual objects")),
        [this](wxCommandEvent&) { split_object(); }, "split_object_SMALL", nullptr, [this]() { return can_split(); }, q);

    sla_object_menu.AppendSeparator();

    // Add the automatic rotation sub-menu
    append_menu_item(&sla_object_menu, wxID_ANY, _(L("Optimize orientation")), _(L("Optimize the rotation of the object for better print results.")),
        [this](wxCommandEvent&) { sla_optimize_rotation(); });

    return true;
}

bool Plater::priv::complit_init_part_menu()
{
    append_menu_item(&part_menu, wxID_ANY, _(L("Split")), _(L("Split the selected object into individual sub-parts")),
        [this](wxCommandEvent&) { split_volume(); }, "split_parts_SMALL", nullptr, [this]() { return can_split(); }, q);

    part_menu.AppendSeparator();

    auto obj_list = sidebar->obj_list();
    obj_list->append_menu_item_change_type(&part_menu, q);

    return true;
}

void Plater::priv::set_current_canvas_as_dirty()
{
    if (current_panel == view3D)
        view3D->set_as_dirty();
    else if (current_panel == preview)
        preview->set_as_dirty();
}

GLCanvas3D* Plater::priv::get_current_canvas3D()
{
    return (current_panel == view3D) ? view3D->get_canvas3d() : ((current_panel == preview) ? preview->get_canvas3d() : nullptr);
}

bool Plater::priv::init_view_toolbar()
{
    if (view_toolbar.get_items_count() > 0)
        // already initialized
        return true;

    BackgroundTexture::Metadata background_data;
    background_data.filename = "toolbar_background.png";
    background_data.left = 16;
    background_data.top = 16;
    background_data.right = 16;
    background_data.bottom = 16;

    if (!view_toolbar.init(background_data))
        return false;

    view_toolbar.set_horizontal_orientation(GLToolbar::Layout::HO_Left);
    view_toolbar.set_vertical_orientation(GLToolbar::Layout::VO_Bottom);
    view_toolbar.set_border(5.0f);
    view_toolbar.set_gap_size(1.0f);

    GLToolbarItem::Data item;

    item.name = "3D";
    item.icon_filename = "editor.svg";
    item.tooltip = _utf8(L("3D editor view")) + " [" + GUI::shortkey_ctrl_prefix() + "5]";
    item.sprite_id = 0;
    item.left.action_callback = [this]() { if (this->q != nullptr) wxPostEvent(this->q, SimpleEvent(EVT_GLVIEWTOOLBAR_3D)); };
    if (!view_toolbar.add_item(item))
        return false;

    item.name = "Preview";
    item.icon_filename = "preview.svg";
    item.tooltip = _utf8(L("Preview")) + " [" + GUI::shortkey_ctrl_prefix() + "6]";
    item.sprite_id = 1;
    item.left.action_callback = [this]() { if (this->q != nullptr) wxPostEvent(this->q, SimpleEvent(EVT_GLVIEWTOOLBAR_PREVIEW)); };
    if (!view_toolbar.add_item(item))
        return false;

    view_toolbar.select_item("3D");
    view_toolbar.set_enabled(true);

    return true;
}

bool Plater::priv::can_set_instance_to_object() const
{
    const int obj_idx = get_selected_object_idx();
    return (0 <= obj_idx) && (obj_idx < (int)model.objects.size()) && (model.objects[obj_idx]->instances.size() > 1);
}

bool Plater::priv::can_split() const
{
    return sidebar->obj_list()->is_splittable();
}

bool Plater::priv::layers_height_allowed() const
{
    if (printer_technology != ptFFF)
        return false;

    int obj_idx = get_selected_object_idx();
    return (0 <= obj_idx) && (obj_idx < (int)model.objects.size()) && config->opt_bool("variable_layer_height") && view3D->is_layers_editing_allowed();
}

bool Plater::priv::can_mirror() const
{
    return get_selection().is_from_single_instance();
}

bool Plater::priv::can_reload_from_disk() const
{
    // struct to hold selected ModelVolumes by their indices
    struct SelectedVolume
    {
        int object_idx;
        int volume_idx;

        // operators needed by std::algorithms
        bool operator < (const SelectedVolume& other) const { return (object_idx < other.object_idx) || ((object_idx == other.object_idx) && (volume_idx < other.volume_idx)); }
        bool operator == (const SelectedVolume& other) const { return (object_idx == other.object_idx) && (volume_idx == other.volume_idx); }
    };
    std::vector<SelectedVolume> selected_volumes;

    const Selection& selection = get_selection();

    // collects selected ModelVolumes
    const std::set<unsigned int>& selected_volumes_idxs = selection.get_volume_idxs();
    for (unsigned int idx : selected_volumes_idxs)
    {
        const GLVolume* v = selection.get_volume(idx);
        int v_idx = v->volume_idx();
        if (v_idx >= 0)
        {
            int o_idx = v->object_idx();
            if ((0 <= o_idx) && (o_idx < (int)model.objects.size()))
                selected_volumes.push_back({ o_idx, v_idx });
        }
    }
    std::sort(selected_volumes.begin(), selected_volumes.end());
    selected_volumes.erase(std::unique(selected_volumes.begin(), selected_volumes.end()), selected_volumes.end());

    // collects paths of files to load
    std::vector<fs::path> paths;
    for (const SelectedVolume& v : selected_volumes)
    {
        const ModelObject* object = model.objects[v.object_idx];
        const ModelVolume* volume = object->volumes[v.volume_idx];
        if (!volume->source.input_file.empty())
            paths.push_back(volume->source.input_file);
        else if (!object->input_file.empty() && !volume->name.empty())
            paths.push_back(volume->name);
    }
    std::sort(paths.begin(), paths.end());
    paths.erase(std::unique(paths.begin(), paths.end()), paths.end());

    return !paths.empty();
}

void Plater::priv::set_bed_shape(const Pointfs& shape, const std::string& custom_texture, const std::string& custom_model)
{
    bool new_shape = bed.set_shape(shape, custom_texture, custom_model);
    if (new_shape)
    {
        if (view3D) view3D->bed_shape_changed();
        if (preview) preview->bed_shape_changed();
    }
}

bool Plater::priv::can_delete() const
{
    return !get_selection().is_empty() && !get_selection().is_wipe_tower() && !m_ui_jobs.is_any_running();
}

bool Plater::priv::can_delete_all() const
{
    return !model.objects.empty();
}

bool Plater::priv::can_fix_through_netfabb() const
{
    int obj_idx = get_selected_object_idx();
    if (obj_idx < 0)
        return false;

    return model.objects[obj_idx]->get_mesh_errors_count() > 0;
}

bool Plater::priv::can_increase_instances() const
{
    if (m_ui_jobs.is_any_running()) {
        return false;
    }

    int obj_idx = get_selected_object_idx();
    return (0 <= obj_idx) && (obj_idx < (int)model.objects.size());
}

bool Plater::priv::can_decrease_instances() const
{
    if (m_ui_jobs.is_any_running()) {
        return false;
    }

    int obj_idx = get_selected_object_idx();
    return (0 <= obj_idx) && (obj_idx < (int)model.objects.size()) && (model.objects[obj_idx]->instances.size() > 1);
}

bool Plater::priv::can_split_to_objects() const
{
    return can_split();
}

bool Plater::priv::can_split_to_volumes() const
{
    return (printer_technology != ptSLA) && can_split();
}

bool Plater::priv::can_arrange() const
{
    return !model.objects.empty() && !m_ui_jobs.is_any_running();
}

bool Plater::priv::can_layers_editing() const
{
    return layers_height_allowed();
}

void Plater::priv::update_object_menu()
{
    sidebar->obj_list()->append_menu_items_add_volume(&object_menu);
}

void Plater::priv::show_action_buttons(const bool ready_to_slice) const
{
	// Cache this value, so that the callbacks from the RemovableDriveManager may repeat that value when calling show_action_buttons().
    this->ready_to_slice = ready_to_slice;

    wxWindowUpdateLocker noUpdater(sidebar);
    const auto prin_host_opt = config->option<ConfigOptionString>("print_host");
    const bool send_gcode_shown = prin_host_opt != nullptr && !prin_host_opt->value.empty();
    
    // when a background processing is ON, export_btn and/or send_btn are showing
    if (wxGetApp().app_config->get("background_processing") == "1")
    {
	    RemovableDriveManager::RemovableDrivesStatus removable_media_status = wxGetApp().removable_drive_manager()->status();
		if (sidebar->show_reslice(false) |
			sidebar->show_export(true) |
			sidebar->show_send(send_gcode_shown) |
			sidebar->show_export_removable(removable_media_status.has_removable_drives) |
			sidebar->show_disconnect(removable_media_status.has_eject))
            sidebar->Layout();
    }
    else
    {
	    RemovableDriveManager::RemovableDrivesStatus removable_media_status;
	    if (! ready_to_slice) 
	    	removable_media_status = wxGetApp().removable_drive_manager()->status();
        if (sidebar->show_reslice(ready_to_slice) |
            sidebar->show_export(!ready_to_slice) |
            sidebar->show_send(send_gcode_shown && !ready_to_slice) |
			sidebar->show_export_removable(!ready_to_slice && removable_media_status.has_removable_drives) |
            sidebar->show_disconnect(!ready_to_slice && removable_media_status.has_eject))
            sidebar->Layout();
    }
}

void Plater::priv::enter_gizmos_stack()
{
    assert(m_undo_redo_stack_active == &m_undo_redo_stack_main);
    if (m_undo_redo_stack_active == &m_undo_redo_stack_main) {
        m_undo_redo_stack_active = &m_undo_redo_stack_gizmos;
        assert(m_undo_redo_stack_active->empty());
        // Take the initial snapshot of the gizmos.
        // Not localized on purpose, the text will never be shown to the user.
        this->take_snapshot(std::string("Gizmos-Initial"));
    }
}

void Plater::priv::leave_gizmos_stack()
{
    assert(m_undo_redo_stack_active == &m_undo_redo_stack_gizmos);
    if (m_undo_redo_stack_active == &m_undo_redo_stack_gizmos) {
        assert(! m_undo_redo_stack_active->empty());
        m_undo_redo_stack_active->clear();
        m_undo_redo_stack_active = &m_undo_redo_stack_main;
    }
}

int Plater::priv::get_active_snapshot_index()
{
    const size_t active_snapshot_time = this->undo_redo_stack().active_snapshot_time();
    const std::vector<UndoRedo::Snapshot>& ss_stack = this->undo_redo_stack().snapshots();
    const auto it = std::lower_bound(ss_stack.begin(), ss_stack.end(), UndoRedo::Snapshot(active_snapshot_time));
    return it - ss_stack.begin();
}

void Plater::priv::take_snapshot(const std::string& snapshot_name)
{
    if (this->m_prevent_snapshots > 0)
        return;
    assert(this->m_prevent_snapshots >= 0);
    UndoRedo::SnapshotData snapshot_data;
    snapshot_data.printer_technology = this->printer_technology;
    if (this->view3D->is_layers_editing_enabled())
        snapshot_data.flags |= UndoRedo::SnapshotData::VARIABLE_LAYER_EDITING_ACTIVE;
    if (this->sidebar->obj_list()->is_selected(itSettings)) {
        snapshot_data.flags |= UndoRedo::SnapshotData::SELECTED_SETTINGS_ON_SIDEBAR;
        snapshot_data.layer_range_idx = this->sidebar->obj_list()->get_selected_layers_range_idx();
    }
    else if (this->sidebar->obj_list()->is_selected(itLayer)) {
        snapshot_data.flags |= UndoRedo::SnapshotData::SELECTED_LAYER_ON_SIDEBAR;
        snapshot_data.layer_range_idx = this->sidebar->obj_list()->get_selected_layers_range_idx();
    }
    else if (this->sidebar->obj_list()->is_selected(itLayerRoot))
        snapshot_data.flags |= UndoRedo::SnapshotData::SELECTED_LAYERROOT_ON_SIDEBAR;

    // If SLA gizmo is active, ask it if it wants to trigger support generation
    // on loading this snapshot.
    if (view3D->get_canvas3d()->get_gizmos_manager().wants_reslice_supports_on_undo())
        snapshot_data.flags |= UndoRedo::SnapshotData::RECALCULATE_SLA_SUPPORTS;

    //FIXME updating the Wipe tower config values at the ModelWipeTower from the Print config.
    // This is a workaround until we refactor the Wipe Tower position / orientation to live solely inside the Model, not in the Print config.
    if (this->printer_technology == ptFFF) {
        const DynamicPrintConfig &config = wxGetApp().preset_bundle->prints.get_edited_preset().config;
        model.wipe_tower.position = Vec2d(config.opt_float("wipe_tower_x"), config.opt_float("wipe_tower_y"));
        model.wipe_tower.rotation = config.opt_float("wipe_tower_rotation_angle");
    }
    this->undo_redo_stack().take_snapshot(snapshot_name, model, view3D->get_canvas3d()->get_selection(), view3D->get_canvas3d()->get_gizmos_manager(), snapshot_data);
    this->undo_redo_stack().release_least_recently_used();
    // Save the last active preset name of a particular printer technology.
    ((this->printer_technology == ptFFF) ? m_last_fff_printer_profile_name : m_last_sla_printer_profile_name) = wxGetApp().preset_bundle->printers.get_selected_preset_name();
    BOOST_LOG_TRIVIAL(info) << "Undo / Redo snapshot taken: " << snapshot_name << ", Undo / Redo stack memory: " << Slic3r::format_memsize_MB(this->undo_redo_stack().memsize()) << log_memory_info();
}

void Plater::priv::undo()
{
    const std::vector<UndoRedo::Snapshot> &snapshots = this->undo_redo_stack().snapshots();
    auto it_current = std::lower_bound(snapshots.begin(), snapshots.end(), UndoRedo::Snapshot(this->undo_redo_stack().active_snapshot_time()));
    if (-- it_current != snapshots.begin())
        this->undo_redo_to(it_current);
}

void Plater::priv::redo()
{
    const std::vector<UndoRedo::Snapshot> &snapshots = this->undo_redo_stack().snapshots();
    auto it_current = std::lower_bound(snapshots.begin(), snapshots.end(), UndoRedo::Snapshot(this->undo_redo_stack().active_snapshot_time()));
    if (++ it_current != snapshots.end())
        this->undo_redo_to(it_current);
}

void Plater::priv::undo_redo_to(size_t time_to_load)
{
    const std::vector<UndoRedo::Snapshot> &snapshots = this->undo_redo_stack().snapshots();
    auto it_current = std::lower_bound(snapshots.begin(), snapshots.end(), UndoRedo::Snapshot(time_to_load));
    assert(it_current != snapshots.end());
    this->undo_redo_to(it_current);
}

void Plater::priv::undo_redo_to(std::vector<UndoRedo::Snapshot>::const_iterator it_snapshot)
{
    // Make sure that no updating function calls take_snapshot until we are done.
    SuppressSnapshots snapshot_supressor(q);

    bool 				temp_snapshot_was_taken 	= this->undo_redo_stack().temp_snapshot_active();
    PrinterTechnology 	new_printer_technology 		= it_snapshot->snapshot_data.printer_technology;
    bool 				printer_technology_changed 	= this->printer_technology != new_printer_technology;
    if (printer_technology_changed) {
        // Switching the printer technology when jumping forwards / backwards in time. Switch to the last active printer profile of the other type.
        std::string s_pt = (it_snapshot->snapshot_data.printer_technology == ptFFF) ? "FFF" : "SLA";
        if (! wxGetApp().check_unsaved_changes(from_u8((boost::format(_utf8(
            L("%1% printer was active at the time the target Undo / Redo snapshot was taken. Switching to %1% printer requires reloading of %1% presets."))) % s_pt).str())))
            // Don't switch the profiles.
            return;
    }
    // Save the last active preset name of a particular printer technology.
    ((this->printer_technology == ptFFF) ? m_last_fff_printer_profile_name : m_last_sla_printer_profile_name) = wxGetApp().preset_bundle->printers.get_selected_preset_name();
    //FIXME updating the Wipe tower config values at the ModelWipeTower from the Print config.
    // This is a workaround until we refactor the Wipe Tower position / orientation to live solely inside the Model, not in the Print config.
    if (this->printer_technology == ptFFF) {
        const DynamicPrintConfig &config = wxGetApp().preset_bundle->prints.get_edited_preset().config;
                model.wipe_tower.position = Vec2d(config.opt_float("wipe_tower_x"), config.opt_float("wipe_tower_y"));
                model.wipe_tower.rotation = config.opt_float("wipe_tower_rotation_angle");
    }
    const int layer_range_idx = it_snapshot->snapshot_data.layer_range_idx;
    // Flags made of Snapshot::Flags enum values.
    unsigned int new_flags = it_snapshot->snapshot_data.flags;
    UndoRedo::SnapshotData top_snapshot_data;
    top_snapshot_data.printer_technology = this->printer_technology;
    if (this->view3D->is_layers_editing_enabled())
        top_snapshot_data.flags |= UndoRedo::SnapshotData::VARIABLE_LAYER_EDITING_ACTIVE;
    if (this->sidebar->obj_list()->is_selected(itSettings)) {
        top_snapshot_data.flags |= UndoRedo::SnapshotData::SELECTED_SETTINGS_ON_SIDEBAR;
        top_snapshot_data.layer_range_idx = this->sidebar->obj_list()->get_selected_layers_range_idx();
    }
    else if (this->sidebar->obj_list()->is_selected(itLayer)) {
        top_snapshot_data.flags |= UndoRedo::SnapshotData::SELECTED_LAYER_ON_SIDEBAR;
        top_snapshot_data.layer_range_idx = this->sidebar->obj_list()->get_selected_layers_range_idx();
    }
    else if (this->sidebar->obj_list()->is_selected(itLayerRoot))
        top_snapshot_data.flags |= UndoRedo::SnapshotData::SELECTED_LAYERROOT_ON_SIDEBAR;
    bool   		 new_variable_layer_editing_active = (new_flags & UndoRedo::SnapshotData::VARIABLE_LAYER_EDITING_ACTIVE) != 0;
    bool         new_selected_settings_on_sidebar  = (new_flags & UndoRedo::SnapshotData::SELECTED_SETTINGS_ON_SIDEBAR) != 0;
    bool         new_selected_layer_on_sidebar     = (new_flags & UndoRedo::SnapshotData::SELECTED_LAYER_ON_SIDEBAR) != 0;
    bool         new_selected_layerroot_on_sidebar = (new_flags & UndoRedo::SnapshotData::SELECTED_LAYERROOT_ON_SIDEBAR) != 0;

    if (this->view3D->get_canvas3d()->get_gizmos_manager().wants_reslice_supports_on_undo())
        top_snapshot_data.flags |= UndoRedo::SnapshotData::RECALCULATE_SLA_SUPPORTS;

    // Disable layer editing before the Undo / Redo jump.
    if (!new_variable_layer_editing_active && view3D->is_layers_editing_enabled())
        view3D->get_canvas3d()->force_main_toolbar_left_action(view3D->get_canvas3d()->get_main_toolbar_item_id("layersediting"));

    // Make a copy of the snapshot, undo/redo could invalidate the iterator
    const UndoRedo::Snapshot snapshot_copy = *it_snapshot;
    // Do the jump in time.
    if (it_snapshot->timestamp < this->undo_redo_stack().active_snapshot_time() ?
        this->undo_redo_stack().undo(model, this->view3D->get_canvas3d()->get_selection(), this->view3D->get_canvas3d()->get_gizmos_manager(), top_snapshot_data, it_snapshot->timestamp) :
        this->undo_redo_stack().redo(model, this->view3D->get_canvas3d()->get_gizmos_manager(), it_snapshot->timestamp)) {
        if (printer_technology_changed) {
            // Switch to the other printer technology. Switch to the last printer active for that particular technology.
            AppConfig *app_config = wxGetApp().app_config;
            app_config->set("presets", "printer", (new_printer_technology == ptFFF) ? m_last_fff_printer_profile_name : m_last_sla_printer_profile_name);
            wxGetApp().preset_bundle->load_presets(*app_config);
			// load_current_presets() calls Tab::load_current_preset() -> TabPrint::update() -> Object_list::update_and_show_object_settings_item(),
			// but the Object list still keeps pointer to the old Model. Avoid a crash by removing selection first.
			this->sidebar->obj_list()->unselect_objects();
            // Load the currently selected preset into the GUI, update the preset selection box.
            // This also switches the printer technology based on the printer technology of the active printer profile.
            wxGetApp().load_current_presets();
        }
        //FIXME updating the Print config from the Wipe tower config values at the ModelWipeTower.
        // This is a workaround until we refactor the Wipe Tower position / orientation to live solely inside the Model, not in the Print config.
        if (this->printer_technology == ptFFF) {
            const DynamicPrintConfig &current_config = wxGetApp().preset_bundle->prints.get_edited_preset().config;
            Vec2d 					  current_position(current_config.opt_float("wipe_tower_x"), current_config.opt_float("wipe_tower_y"));
            double 					  current_rotation = current_config.opt_float("wipe_tower_rotation_angle");
            if (current_position != model.wipe_tower.position || current_rotation != model.wipe_tower.rotation) {
                DynamicPrintConfig new_config;
                new_config.set_key_value("wipe_tower_x", new ConfigOptionFloat(model.wipe_tower.position.x()));
                new_config.set_key_value("wipe_tower_y", new ConfigOptionFloat(model.wipe_tower.position.y()));
                new_config.set_key_value("wipe_tower_rotation_angle", new ConfigOptionFloat(model.wipe_tower.rotation));
                Tab *tab_print = wxGetApp().get_tab(Preset::TYPE_PRINT);
                tab_print->load_config(new_config);
                tab_print->update_dirty();
            }
        }
        // set selection mode for ObjectList on sidebar
        this->sidebar->obj_list()->set_selection_mode(new_selected_settings_on_sidebar  ? ObjectList::SELECTION_MODE::smSettings :
                                                      new_selected_layer_on_sidebar     ? ObjectList::SELECTION_MODE::smLayer :
                                                      new_selected_layerroot_on_sidebar ? ObjectList::SELECTION_MODE::smLayerRoot :
                                                                                          ObjectList::SELECTION_MODE::smUndef);
        if (new_selected_settings_on_sidebar || new_selected_layer_on_sidebar)
            this->sidebar->obj_list()->set_selected_layers_range_idx(layer_range_idx);

        this->update_after_undo_redo(snapshot_copy, temp_snapshot_was_taken);
        // Enable layer editing after the Undo / Redo jump.
        if (! view3D->is_layers_editing_enabled() && this->layers_height_allowed() && new_variable_layer_editing_active)
            view3D->get_canvas3d()->force_main_toolbar_left_action(view3D->get_canvas3d()->get_main_toolbar_item_id("layersediting"));
    }
}

void Plater::priv::update_after_undo_redo(const UndoRedo::Snapshot& snapshot, bool /* temp_snapshot_was_taken */)
{
    this->view3D->get_canvas3d()->get_selection().clear();
    // Update volumes from the deserializd model, always stop / update the background processing (for both the SLA and FFF technologies).
    this->update((unsigned int)UpdateParams::FORCE_BACKGROUND_PROCESSING_UPDATE | (unsigned int)UpdateParams::POSTPONE_VALIDATION_ERROR_MESSAGE);
    // Release old snapshots if the memory allocated is excessive. This may remove the top most snapshot if jumping to the very first snapshot.
    //if (temp_snapshot_was_taken)
    // Release the old snapshots always, as it may have happened, that some of the triangle meshes got deserialized from the snapshot, while some
    // triangle meshes may have gotten released from the scene or the background processing, therefore now being calculated into the Undo / Redo stack size.
        this->undo_redo_stack().release_least_recently_used();
    //YS_FIXME update obj_list from the deserialized model (maybe store ObjectIDs into the tree?) (no selections at this point of time)
    this->view3D->get_canvas3d()->get_selection().set_deserialized(GUI::Selection::EMode(this->undo_redo_stack().selection_deserialized().mode), this->undo_redo_stack().selection_deserialized().volumes_and_instances);
    this->view3D->get_canvas3d()->get_gizmos_manager().update_after_undo_redo(snapshot);

    wxGetApp().obj_list()->update_after_undo_redo();

    if (wxGetApp().get_mode() == comSimple && model_has_advanced_features(this->model)) {
        // If the user jumped to a snapshot that require user interface with advanced features, switch to the advanced mode without asking.
        // There is a little risk of surprising the user, as he already must have had the advanced or expert mode active for such a snapshot to be taken.
        Slic3r::GUI::wxGetApp().save_mode(comAdvanced);
        view3D->set_as_dirty();
    }

	// this->update() above was called with POSTPONE_VALIDATION_ERROR_MESSAGE, so that if an error message was generated when updating the back end, it would not open immediately, 
	// but it would be saved to be show later. Let's do it now. We do not want to display the message box earlier, because on Windows & OSX the message box takes over the message
	// queue pump, which in turn executes the rendering function before a full update after the Undo / Redo jump.
	this->show_delayed_error_message();

    //FIXME what about the state of the manipulators?
    //FIXME what about the focus? Cursor in the side panel?

    BOOST_LOG_TRIVIAL(info) << "Undo / Redo snapshot reloaded. Undo / Redo stack memory: " << Slic3r::format_memsize_MB(this->undo_redo_stack().memsize()) << log_memory_info();
}

void Sidebar::set_btn_label(const ActionButtonType btn_type, const wxString& label) const
{
    switch (btn_type)
    {
        case ActionButtonType::abReslice:   p->btn_reslice->SetLabelText(label);        break;
        case ActionButtonType::abExport:    p->btn_export_gcode->SetLabelText(label);   break;
        case ActionButtonType::abSendGCode: /*p->btn_send_gcode->SetLabelText(label);*/     break;
    }
}

// Plater / Public

Plater::Plater(wxWindow *parent, MainFrame *main_frame)
    : wxPanel(parent), p(new priv(this, main_frame))
{
    // Initialization performed in the private c-tor
}

Plater::~Plater()
{
}

Sidebar&        Plater::sidebar()           { return *p->sidebar; }
Model&          Plater::model()             { return p->model; }
const Print&    Plater::fff_print() const   { return p->fff_print; }
Print&          Plater::fff_print()         { return p->fff_print; }
const SLAPrint& Plater::sla_print() const   { return p->sla_print; }
SLAPrint&       Plater::sla_print()         { return p->sla_print; }

void Plater::new_project()
{
    p->select_view_3D("3D");
    wxPostEvent(p->view3D->get_wxglcanvas(), SimpleEvent(EVT_GLTOOLBAR_DELETE_ALL));
}

void Plater::load_project()
{
    // Ask user for a project file name.
    wxString input_file;
    wxGetApp().load_project(this, input_file);
    // And finally load the new project.
    load_project(input_file);
}

void Plater::load_project(const wxString& filename)
{
    if (filename.empty())
        return;

    // Take the Undo / Redo snapshot.
    Plater::TakeSnapshot snapshot(this, _(L("Load Project")) + ": " + wxString::FromUTF8(into_path(filename).stem().string().c_str()));

    p->reset();

    std::vector<fs::path> input_paths;
    input_paths.push_back(into_path(filename));

    std::vector<size_t> res = load_files(input_paths);

    // if res is empty no data has been loaded
    if (!res.empty())
        p->set_project_filename(filename);
}

void Plater::add_model()
{
    wxArrayString input_files;
    wxGetApp().import_model(this, input_files);
    if (input_files.empty())
        return;

    std::vector<fs::path> paths;
    for (const auto &file : input_files)
        paths.push_back(into_path(file));

    wxString snapshot_label;
    assert(! paths.empty());
    if (paths.size() == 1) {
        snapshot_label = _(L("Import Object"));
        snapshot_label += ": ";
        snapshot_label += wxString::FromUTF8(paths.front().filename().string().c_str());
    } else {
        snapshot_label = _(L("Import Objects"));
        snapshot_label += ": ";
        snapshot_label += wxString::FromUTF8(paths.front().filename().string().c_str());
        for (size_t i = 1; i < paths.size(); ++ i) {
            snapshot_label += ", ";
            snapshot_label += wxString::FromUTF8(paths[i].filename().string().c_str());
        }
    }

    Plater::TakeSnapshot snapshot(this, snapshot_label);
    load_files(paths, true, false);
}

void Plater::extract_config_from_project()
{
    wxString input_file;
    wxGetApp().load_project(this, input_file);

    if (input_file.empty())
        return;

    std::vector<fs::path> input_paths;
    input_paths.push_back(into_path(input_file));
    load_files(input_paths, false, true);
}

std::vector<size_t> Plater::load_files(const std::vector<fs::path>& input_files, bool load_model, bool load_config) { return p->load_files(input_files, load_model, load_config); }

// To be called when providing a list of files to the GUI slic3r on command line.
std::vector<size_t> Plater::load_files(const std::vector<std::string>& input_files, bool load_model, bool load_config)
{
    std::vector<fs::path> paths;
    paths.reserve(input_files.size());
    for (const std::string& path : input_files)
        paths.emplace_back(path);
    return p->load_files(paths, load_model, load_config);
}

void Plater::update() { p->update(); }

void Plater::stop_jobs() { p->m_ui_jobs.stop_all(); }

void Plater::update_ui_from_settings() { p->update_ui_from_settings(); }

void Plater::select_view(const std::string& direction) { p->select_view(direction); }

void Plater::select_view_3D(const std::string& name) { p->select_view_3D(name); }

bool Plater::is_preview_shown() const { return p->is_preview_shown(); }
bool Plater::is_preview_loaded() const { return p->is_preview_loaded(); }
bool Plater::is_view3D_shown() const { return p->is_view3D_shown(); }

bool Plater::are_view3D_labels_shown() const { return p->are_view3D_labels_shown(); }
void Plater::show_view3D_labels(bool show) { p->show_view3D_labels(show); }

void Plater::select_all() { p->select_all(); }
void Plater::deselect_all() { p->deselect_all(); }

void Plater::remove(size_t obj_idx) { p->remove(obj_idx); }
void Plater::reset() { p->reset(); }
void Plater::reset_with_confirm()
{
    if (wxMessageDialog((wxWindow*)this, _(L("All objects will be removed, continue?")), wxString(SLIC3R_APP_NAME) + " - " + _(L("Delete all")), wxYES_NO | wxCANCEL | wxYES_DEFAULT | wxCENTRE).ShowModal() == wxID_YES)
        reset();
}

void Plater::delete_object_from_model(size_t obj_idx) { p->delete_object_from_model(obj_idx); }

void Plater::remove_selected()
{
    Plater::TakeSnapshot snapshot(this, _(L("Delete Selected Objects")));
    this->p->view3D->delete_selected();
}

void Plater::increase_instances(size_t num)
{
    if (! can_increase_instances()) { return; }

    Plater::TakeSnapshot snapshot(this, _(L("Increase Instances")));

    int obj_idx = p->get_selected_object_idx();

    ModelObject* model_object = p->model.objects[obj_idx];
    ModelInstance* model_instance = model_object->instances.back();

    bool was_one_instance = model_object->instances.size()==1;

    double offset_base = canvas3D()->get_size_proportional_to_max_bed_size(0.05);
    double offset = offset_base;
    for (size_t i = 0; i < num; i++, offset += offset_base) {
        Vec3d offset_vec = model_instance->get_offset() + Vec3d(offset, offset, 0.0);
        model_object->add_instance(offset_vec, model_instance->get_scaling_factor(), model_instance->get_rotation(), model_instance->get_mirror());
//        p->print.get_object(obj_idx)->add_copy(Slic3r::to_2d(offset_vec));
    }

    sidebar().obj_list()->increase_object_instances(obj_idx, was_one_instance ? num + 1 : num);

    if (p->get_config("autocenter") == "1")
        p->arrange();

    p->update();

    p->get_selection().add_instance(obj_idx, (int)model_object->instances.size() - 1);

    p->selection_changed();

    this->p->schedule_background_process();
}

void Plater::decrease_instances(size_t num)
{
    if (! can_decrease_instances()) { return; }

    Plater::TakeSnapshot snapshot(this, _(L("Decrease Instances")));

    int obj_idx = p->get_selected_object_idx();

    ModelObject* model_object = p->model.objects[obj_idx];
    if (model_object->instances.size() > num) {
        for (size_t i = 0; i < num; ++ i)
            model_object->delete_last_instance();
        p->update();
        // Delete object from Sidebar list. Do it after update, so that the GLScene selection is updated with the modified model.
        sidebar().obj_list()->decrease_object_instances(obj_idx, num);
    }
    else {
        remove(obj_idx);
    }

    if (!model_object->instances.empty())
        p->get_selection().add_instance(obj_idx, (int)model_object->instances.size() - 1);

    p->selection_changed();
    this->p->schedule_background_process();
}

void Plater::set_number_of_copies(/*size_t num*/)
{
    int obj_idx = p->get_selected_object_idx();
    if (obj_idx == -1)
        return;

    ModelObject* model_object = p->model.objects[obj_idx];

    const int num = wxGetNumberFromUser( " ", _(L("Enter the number of copies:")),
                                    _(L("Copies of the selected object")), model_object->instances.size(), 0, 1000, this );
    if (num < 0)
        return;

    Plater::TakeSnapshot snapshot(this, wxString::Format(_(L("Set numbers of copies to %d")), num));

    int diff = num - (int)model_object->instances.size();
    if (diff > 0)
        increase_instances(diff);
    else if (diff < 0)
        decrease_instances(-diff);
}

bool Plater::is_selection_empty() const
{
    return p->get_selection().is_empty() || p->get_selection().is_wipe_tower();
}

void Plater::scale_selection_to_fit_print_volume()
{
    p->scale_selection_to_fit_print_volume();
}

void Plater::cut(size_t obj_idx, size_t instance_idx, coordf_t z, bool keep_upper, bool keep_lower, bool rotate_lower)
{
    wxCHECK_RET(obj_idx < p->model.objects.size(), "obj_idx out of bounds");
    auto *object = p->model.objects[obj_idx];

    wxCHECK_RET(instance_idx < object->instances.size(), "instance_idx out of bounds");

    if (!keep_upper && !keep_lower) {
        return;
    }

    Plater::TakeSnapshot snapshot(this, _(L("Cut by Plane")));

    wxBusyCursor wait;
    const auto new_objects = object->cut(instance_idx, z, keep_upper, keep_lower, rotate_lower);

    remove(obj_idx);
    p->load_model_objects(new_objects);

    Selection& selection = p->get_selection();
    size_t last_id = p->model.objects.size() - 1;
    for (size_t i = 0; i < new_objects.size(); ++i)
    {
        selection.add_object((unsigned int)(last_id - i), i == 0);
    }
}

void Plater::export_gcode(bool prefer_removable)
{
    if (p->model.objects.empty())
        return;

    // If possible, remove accents from accented latin characters.
    // This function is useful for generating file names to be processed by legacy firmwares.
    fs::path default_output_file;
    try {
        // Update the background processing, so that the placeholder parser will get the correct values for the ouput file template.
        // Also if there is something wrong with the current configuration, a pop-up dialog will be shown and the export will not be performed.
        unsigned int state = this->p->update_restart_background_process(false, false);
        if (state & priv::UPDATE_BACKGROUND_PROCESS_INVALID)
            return;
        default_output_file = this->p->background_process.output_filepath_for_project(into_path(get_project_filename(".3mf")));
    }
    catch (const std::exception &ex) {
        show_error(this, ex.what());
        return;
    }
    default_output_file = fs::path(Slic3r::fold_utf8_to_ascii(default_output_file.string()));
    AppConfig 				&appconfig 				 = *wxGetApp().app_config;
    RemovableDriveManager 	&removable_drive_manager = *wxGetApp().removable_drive_manager();
    // Get a last save path, either to removable media or to an internal media.
    std::string      		 start_dir 				 = appconfig.get_last_output_dir(default_output_file.parent_path().string(), prefer_removable);
	if (prefer_removable) {
		// Returns a path to a removable media if it exists, prefering start_dir. Update the internal removable drives database.
		start_dir = removable_drive_manager.get_removable_drive_path(start_dir);
		if (start_dir.empty())
			// Direct user to the last internal media.
			start_dir = appconfig.get_last_output_dir(default_output_file.parent_path().string(), false);
	}

    fs::path output_path;
    {
        wxFileDialog dlg(this, (printer_technology() == ptFFF) ? _(L("Save G-code file as:")) : _(L("Save SL1 file as:")),
            start_dir,
            from_path(default_output_file.filename()),
            GUI::file_wildcards((printer_technology() == ptFFF) ? FT_GCODE : FT_PNGZIP, default_output_file.extension().string()),
            wxFD_SAVE | wxFD_OVERWRITE_PROMPT
        );
        if (dlg.ShowModal() == wxID_OK)
            output_path = into_path(dlg.GetPath());
    }

    if (! output_path.empty()) {
		bool path_on_removable_media = removable_drive_manager.set_and_verify_last_save_path(output_path.string());
        p->export_gcode(output_path, path_on_removable_media, PrintHostJob());
        // Storing a path to AppConfig either as path to removable media or a path to internal media.
        // is_path_on_removable_drive() is called with the "true" parameter to update its internal database as the user may have shuffled the external drives
        // while the dialog was open.
        appconfig.update_last_output_dir(output_path.parent_path().string(), path_on_removable_media);
		p->writing_to_removable_device = path_on_removable_media;
	}
}

void Plater::export_stl(bool extended, bool selection_only)
{
    if (p->model.objects.empty()) { return; }

    wxString path = p->get_export_file(FT_STL);
    if (path.empty()) { return; }
    const std::string path_u8 = into_u8(path);

    wxBusyCursor wait;

    const auto &selection = p->get_selection();
    const auto obj_idx = selection.get_object_idx();
    if (selection_only && (obj_idx == -1 || selection.is_wipe_tower()))
        return;

    TriangleMesh mesh;
    if (p->printer_technology == ptFFF) {
        if (selection_only) {
            const ModelObject* model_object = p->model.objects[obj_idx];
            if (selection.get_mode() == Selection::Instance)
            {
                if (selection.is_single_full_object())
                    mesh = model_object->mesh();
                else
                    mesh = model_object->full_raw_mesh();
            }
            else
            {
                const GLVolume* volume = selection.get_volume(*selection.get_volume_idxs().begin());
                mesh = model_object->volumes[volume->volume_idx()]->mesh();
                mesh.transform(volume->get_volume_transformation().get_matrix());
                mesh.translate(-model_object->origin_translation.cast<float>());
            }
        }
        else {
            mesh = p->model.mesh();
        }
    }
    else
    {
        // This is SLA mode, all objects have only one volume.
        // However, we must have a look at the backend to load
        // hollowed mesh and/or supports

        const PrintObjects& objects = p->sla_print.objects();
        for (const SLAPrintObject* object : objects)
        {
            const ModelObject* model_object = object->model_object();
            if (selection_only) {
                if (model_object->id() != p->model.objects[obj_idx]->id())
                    continue;
            }
            Transform3d mesh_trafo_inv = object->trafo().inverse();
            bool is_left_handed = object->is_left_handed();

            TriangleMesh pad_mesh;
            bool has_pad_mesh = extended && object->has_mesh(slaposPad);
            if (has_pad_mesh)
            {
                pad_mesh = object->get_mesh(slaposPad);
                pad_mesh.transform(mesh_trafo_inv);
            }

            TriangleMesh supports_mesh;
            bool has_supports_mesh = extended && object->has_mesh(slaposSupportTree);
            if (has_supports_mesh)
            {
                supports_mesh = object->get_mesh(slaposSupportTree);
                supports_mesh.transform(mesh_trafo_inv);
            }
            const std::vector<SLAPrintObject::Instance>& obj_instances = object->instances();
            for (const SLAPrintObject::Instance& obj_instance : obj_instances)
            {
                auto it = std::find_if(model_object->instances.begin(), model_object->instances.end(),
                    [&obj_instance](const ModelInstance *mi) { return mi->id() == obj_instance.instance_id; });
                assert(it != model_object->instances.end());

                if (it != model_object->instances.end())
                {
                    bool one_inst_only = selection_only && ! selection.is_single_full_object();

                    int instance_idx = it - model_object->instances.begin();
                    const Transform3d& inst_transform = one_inst_only
                            ? Transform3d::Identity()
                            : object->model_object()->instances[instance_idx]->get_transformation().get_matrix();

                    if (has_pad_mesh)
                    {
                        TriangleMesh inst_pad_mesh = pad_mesh;
                        inst_pad_mesh.transform(inst_transform, is_left_handed);
                        mesh.merge(inst_pad_mesh);
                    }

                    if (has_supports_mesh)
                    {
                        TriangleMesh inst_supports_mesh = supports_mesh;
                        inst_supports_mesh.transform(inst_transform, is_left_handed);
                        mesh.merge(inst_supports_mesh);
                    }

                    TriangleMesh inst_object_mesh = object->get_mesh_to_print();
                    inst_object_mesh.transform(mesh_trafo_inv);
                    inst_object_mesh.transform(inst_transform, is_left_handed);

                    mesh.merge(inst_object_mesh);

                    if (one_inst_only)
                        break;
                }
            }
        }
    }

    Slic3r::store_stl(path_u8.c_str(), &mesh, true);
    p->statusbar()->set_status_text(from_u8((boost::format(_utf8(L("STL file exported to %s"))) % path).str()));
}

void Plater::export_amf()
{
    if (p->model.objects.empty()) { return; }

    wxString path = p->get_export_file(FT_AMF);
    if (path.empty()) { return; }
    const std::string path_u8 = into_u8(path);

    wxBusyCursor wait;
    bool export_config = true;
    DynamicPrintConfig cfg = wxGetApp().preset_bundle->full_config_secure();
    bool full_pathnames = wxGetApp().app_config->get("export_sources_full_pathnames") == "1";
    if (Slic3r::store_amf(path_u8.c_str(), &p->model, export_config ? &cfg : nullptr, full_pathnames)) {
        // Success
        p->statusbar()->set_status_text(from_u8((boost::format(_utf8(L("AMF file exported to %s"))) % path).str()));
    } else {
        // Failure
        p->statusbar()->set_status_text(from_u8((boost::format(_utf8(L("Error exporting AMF file %s"))) % path).str()));
    }
}

void Plater::export_3mf(const boost::filesystem::path& output_path)
{
    if (p->model.objects.empty()) { return; }

    wxString path;
    bool export_config = true;
    if (output_path.empty())
    {
        path = p->get_export_file(FT_3MF);
        if (path.empty()) { return; }
    }
    else
        path = from_path(output_path);

    if (!path.Lower().EndsWith(".3mf"))
        return;

    DynamicPrintConfig cfg = wxGetApp().preset_bundle->full_config_secure();
    const std::string path_u8 = into_u8(path);
    wxBusyCursor wait;
    bool full_pathnames = wxGetApp().app_config->get("export_sources_full_pathnames") == "1";
#if ENABLE_THUMBNAIL_GENERATOR
    ThumbnailData thumbnail_data;
    p->generate_thumbnail(thumbnail_data, THUMBNAIL_SIZE_3MF.first, THUMBNAIL_SIZE_3MF.second, false, true, true, true);
    if (Slic3r::store_3mf(path_u8.c_str(), &p->model, export_config ? &cfg : nullptr, full_pathnames, &thumbnail_data)) {
#else
    if (Slic3r::store_3mf(path_u8.c_str(), &p->model, export_config ? &cfg : nullptr, full_pathnames)) {
#endif // ENABLE_THUMBNAIL_GENERATOR
        // Success
        p->statusbar()->set_status_text(from_u8((boost::format(_utf8(L("3MF file exported to %s"))) % path).str()));
        p->set_project_filename(path);
    }
    else {
        // Failure
        p->statusbar()->set_status_text(from_u8((boost::format(_utf8(L("Error exporting 3MF file %s"))) % path).str()));
    }
}

void Plater::reload_from_disk()
{
    p->reload_from_disk();
}

void Plater::reload_all_from_disk()
{
    p->reload_all_from_disk();
}

bool Plater::has_toolpaths_to_export() const
{
    return  p->preview->get_canvas3d()->has_toolpaths_to_export();
}

void Plater::export_toolpaths_to_obj() const
{
    if ((printer_technology() != ptFFF) || !is_preview_loaded())
        return;

    wxString path = p->get_export_file(FT_OBJ);
    if (path.empty()) 
        return;
    
    wxBusyCursor wait;
    p->preview->get_canvas3d()->export_toolpaths_to_obj(into_u8(path).c_str());
}


void Plater::reslice()
{
    // Stop arrange and (or) optimize rotation tasks.
    this->stop_jobs();

    if (printer_technology() == ptSLA) {
        for (auto& object : model().objects)
            if (object->sla_points_status == sla::PointsStatus::NoPoints)
                object->sla_points_status = sla::PointsStatus::Generating;
    }

    //FIXME Don't reslice if export of G-code or sending to OctoPrint is running.
    // bitmask of UpdateBackgroundProcessReturnState
    unsigned int state = this->p->update_background_process(true);
    if (state & priv::UPDATE_BACKGROUND_PROCESS_REFRESH_SCENE)
        this->p->view3D->reload_scene(false);
    // If the SLA processing of just a single object's supports is running, restart slicing for the whole object.
    this->p->background_process.set_task(PrintBase::TaskParams());
    // Only restarts if the state is valid.
    this->p->restart_background_process(state | priv::UPDATE_BACKGROUND_PROCESS_FORCE_RESTART);

    if ((state & priv::UPDATE_BACKGROUND_PROCESS_INVALID) != 0)
        return;

    if (p->background_process.running())
    {
        if (wxGetApp().get_mode() == comSimple)
            p->sidebar->set_btn_label(ActionButtonType::abReslice, _(L("Slicing")) + dots);
        else
        {
            p->sidebar->set_btn_label(ActionButtonType::abReslice, _(L("Slice now")));
            p->show_action_buttons(false);
        }
    }
    else if (!p->background_process.empty() && !p->background_process.idle())
        p->show_action_buttons(true);

    // update type of preview
    p->preview->update_view_type(true);
}

void Plater::reslice_SLA_supports(const ModelObject &object, bool postpone_error_messages)
{
    reslice_SLA_until_step(slaposPad, object, postpone_error_messages);
}

void Plater::reslice_SLA_hollowing(const ModelObject &object, bool postpone_error_messages)
{
    reslice_SLA_until_step(slaposDrillHoles, object, postpone_error_messages);
}

void Plater::reslice_SLA_until_step(SLAPrintObjectStep step, const ModelObject &object, bool postpone_error_messages)
{
    //FIXME Don't reslice if export of G-code or sending to OctoPrint is running.
    // bitmask of UpdateBackgroundProcessReturnState
    unsigned int state = this->p->update_background_process(true, postpone_error_messages);
    if (state & priv::UPDATE_BACKGROUND_PROCESS_REFRESH_SCENE)
        this->p->view3D->reload_scene(false);

    if (this->p->background_process.empty() || (state & priv::UPDATE_BACKGROUND_PROCESS_INVALID))
        // Nothing to do on empty input or invalid configuration.
        return;

    // Limit calculation to the single object only.
    PrintBase::TaskParams task;
    task.single_model_object = object.id();
    // If the background processing is not enabled, calculate supports just for the single instance.
    // Otherwise calculate everything, but start with the provided object.
    if (!this->p->background_processing_enabled()) {
        task.single_model_instance_only = true;
        task.to_object_step = step;
    }
    this->p->background_process.set_task(task);
    // and let the background processing start.
    this->p->restart_background_process(state | priv::UPDATE_BACKGROUND_PROCESS_FORCE_RESTART);
}

void Plater::send_gcode()
{
    if (p->model.objects.empty()) { return; }

    PrintHostJob upload_job(p->config);
    if (upload_job.empty()) { return; }

    // Obtain default output path
    fs::path default_output_file;
    try {
        // Update the background processing, so that the placeholder parser will get the correct values for the ouput file template.
        // Also if there is something wrong with the current configuration, a pop-up dialog will be shown and the export will not be performed.
        unsigned int state = this->p->update_restart_background_process(false, false);
        if (state & priv::UPDATE_BACKGROUND_PROCESS_INVALID)
            return;
        default_output_file = this->p->background_process.output_filepath_for_project(into_path(get_project_filename(".3mf")));
    }
    catch (const std::exception &ex) {
        show_error(this, ex.what());
        return;
    }
    default_output_file = fs::path(Slic3r::fold_utf8_to_ascii(default_output_file.string()));

    PrintHostSendDialog dlg(default_output_file, upload_job.printhost->can_start_print());
    if (dlg.ShowModal() == wxID_OK) {
        upload_job.upload_data.upload_path = dlg.filename();
        upload_job.upload_data.start_print = dlg.start_print();

        p->export_gcode(fs::path(), false, std::move(upload_job));
    }
}

// Called when the Eject button is pressed.
void Plater::eject_drive()
{
    wxBusyCursor wait;
	wxGetApp().removable_drive_manager()->eject_drive();
}

void Plater::take_snapshot(const std::string &snapshot_name) { p->take_snapshot(snapshot_name); }
void Plater::take_snapshot(const wxString &snapshot_name) { p->take_snapshot(snapshot_name); }
void Plater::suppress_snapshots() { p->suppress_snapshots(); }
void Plater::allow_snapshots() { p->allow_snapshots(); }
void Plater::undo() { p->undo(); }
void Plater::redo() { p->redo(); }
void Plater::undo_to(int selection)
{
    if (selection == 0) {
        p->undo();
        return;
    }

    const int idx = p->get_active_snapshot_index() - selection - 1;
    p->undo_redo_to(p->undo_redo_stack().snapshots()[idx].timestamp);
}
void Plater::redo_to(int selection)
{
    if (selection == 0) {
        p->redo();
        return;
    }

    const int idx = p->get_active_snapshot_index() + selection + 1;
    p->undo_redo_to(p->undo_redo_stack().snapshots()[idx].timestamp);
}
bool Plater::undo_redo_string_getter(const bool is_undo, int idx, const char** out_text)
{
    const std::vector<UndoRedo::Snapshot>& ss_stack = p->undo_redo_stack().snapshots();
    const int idx_in_ss_stack = p->get_active_snapshot_index() + (is_undo ? -(++idx) : idx);

    if (0 < idx_in_ss_stack && (size_t)idx_in_ss_stack < ss_stack.size() - 1) {
        *out_text = ss_stack[idx_in_ss_stack].name.c_str();
        return true;
    }

    return false;
}

void Plater::undo_redo_topmost_string_getter(const bool is_undo, std::string& out_text)
{
    const std::vector<UndoRedo::Snapshot>& ss_stack = p->undo_redo_stack().snapshots();
    const int idx_in_ss_stack = p->get_active_snapshot_index() + (is_undo ? -1 : 0);

    if (0 < idx_in_ss_stack && (size_t)idx_in_ss_stack < ss_stack.size() - 1) {
        out_text = ss_stack[idx_in_ss_stack].name;
        return;
    }

    out_text = "";
}

void Plater::on_extruders_change(size_t num_extruders)
{
    auto& choices = sidebar().combos_filament();

    if (num_extruders == choices.size())
        return;

    wxWindowUpdateLocker noUpdates_scrolled_panel(&sidebar()/*.scrolled_panel()*/);

    size_t i = choices.size();
    while ( i < num_extruders )
    {
        PresetComboBox* choice/*{ nullptr }*/;
        sidebar().init_filament_combo(&choice, i);
        choices.push_back(choice);

        // initialize selection
        wxGetApp().preset_bundle->update_plater_filament_ui(i, choice);
        ++i;
    }

    // remove unused choices if any
    sidebar().remove_unused_filament_combos(num_extruders);

    sidebar().Layout();
    sidebar().scrolled_panel()->Refresh();
}

void Plater::on_config_change(const DynamicPrintConfig &config)
{
    bool update_scheduled = false;
    bool bed_shape_changed = false;
    for (auto opt_key : p->config->diff(config)) {
        if (opt_key == "filament_colour")
        {
            update_scheduled = true; // update should be scheduled (for update 3DScene) #2738

            /* There is a case, when we use filament_color instead of extruder_color (when extruder_color == "").
             * Thus plater config option "filament_colour" should be filled with filament_presets values.
             * Otherwise, on 3dScene will be used last edited filament color for all volumes with extruder_color == "".
             */
            const std::vector<std::string> filament_presets = wxGetApp().preset_bundle->filament_presets;
            if (filament_presets.size() > 1 &&
                p->config->option<ConfigOptionStrings>(opt_key)->values.size() != config.option<ConfigOptionStrings>(opt_key)->values.size())
            {
                const PresetCollection& filaments = wxGetApp().preset_bundle->filaments;
                std::vector<std::string> filament_colors;
                filament_colors.reserve(filament_presets.size());

                for (const std::string& filament_preset : filament_presets)
                    filament_colors.push_back(filaments.find_preset(filament_preset, true)->config.opt_string("filament_colour", (unsigned)0));

                p->config->option<ConfigOptionStrings>(opt_key)->values = filament_colors;
                p->sidebar->obj_list()->update_extruder_colors();
                continue;
            }
        }
        
        p->config->set_key_value(opt_key, config.option(opt_key)->clone());
        if (opt_key == "printer_technology")
            this->set_printer_technology(config.opt_enum<PrinterTechnology>(opt_key));
        else if ((opt_key == "bed_shape") || (opt_key == "bed_custom_texture") || (opt_key == "bed_custom_model")) {
            bed_shape_changed = true;
            update_scheduled = true;
        }
        else if (boost::starts_with(opt_key, "wipe_tower") ||
            // opt_key == "filament_minimal_purge_on_wipe_tower" // ? #ys_FIXME
            opt_key == "single_extruder_multi_material") {
            update_scheduled = true;
        }
        else if(opt_key == "variable_layer_height") {
            if (p->config->opt_bool("variable_layer_height") != true) {
                p->view3D->enable_layers_editing(false);
                p->view3D->set_as_dirty();
            }
        }
        else if(opt_key == "extruder_colour") {
            update_scheduled = true;
            p->preview->set_number_extruders(p->config->option<ConfigOptionStrings>(opt_key)->values.size());
            p->sidebar->obj_list()->update_extruder_colors();
        } else if(opt_key == "max_print_height") {
            update_scheduled = true;
        }
        else if (opt_key == "printer_model") {
            // update to force bed selection(for texturing)
            bed_shape_changed = true;
            update_scheduled = true;
        }
    }

    if (bed_shape_changed)
        p->set_bed_shape(p->config->option<ConfigOptionPoints>("bed_shape")->values,
            p->config->option<ConfigOptionString>("bed_custom_texture")->value,
            p->config->option<ConfigOptionString>("bed_custom_model")->value);

    if (update_scheduled)
        update();

    if (p->main_frame->is_loaded())
        this->p->schedule_background_process();
}

void Plater::set_bed_shape() const
{
	p->set_bed_shape(p->config->option<ConfigOptionPoints>("bed_shape")->values,
		p->config->option<ConfigOptionString>("bed_custom_texture")->value,
		p->config->option<ConfigOptionString>("bed_custom_model")->value);
}

void Plater::force_filament_colors_update()
{
    bool update_scheduled = false;
    DynamicPrintConfig* config = p->config;
    const std::vector<std::string> filament_presets = wxGetApp().preset_bundle->filament_presets;
    if (filament_presets.size() > 1 && 
        p->config->option<ConfigOptionStrings>("filament_colour")->values.size() == filament_presets.size())
    {
        const PresetCollection& filaments = wxGetApp().preset_bundle->filaments;
        std::vector<std::string> filament_colors;
        filament_colors.reserve(filament_presets.size());

        for (const std::string& filament_preset : filament_presets)
            filament_colors.push_back(filaments.find_preset(filament_preset, true)->config.opt_string("filament_colour", (unsigned)0));

        if (config->option<ConfigOptionStrings>("filament_colour")->values != filament_colors) {
            config->option<ConfigOptionStrings>("filament_colour")->values = filament_colors;
            update_scheduled = true;
        }
    }

    if (update_scheduled) {
        update();
        p->sidebar->obj_list()->update_extruder_colors();
    }

    if (p->main_frame->is_loaded())
        this->p->schedule_background_process();
}

void Plater::force_print_bed_update()
{
	// Fill in the printer model key with something which cannot possibly be valid, so that Plater::on_config_change() will update the print bed
	// once a new Printer profile config is loaded.
	p->config->opt_string("printer_model", true) = "\x01\x00\x01";
}

void Plater::on_activate()
{
#ifdef __linux__
    wxWindow *focus_window = wxWindow::FindFocus();
    // Activating the main frame, and no window has keyboard focus.
    // Set the keyboard focus to the visible Canvas3D.
    if (this->p->view3D->IsShown() && (!focus_window || focus_window == this->p->view3D->get_wxglcanvas()))
        this->p->view3D->get_wxglcanvas()->SetFocus();

    else if (this->p->preview->IsShown() && (!focus_window || focus_window == this->p->view3D->get_wxglcanvas()))
        this->p->preview->get_wxglcanvas()->SetFocus();
#endif

	this->p->show_delayed_error_message();
}

// Get vector of extruder colors considering filament color, if extruder color is undefined.
std::vector<std::string> Plater::get_extruder_colors_from_plater_config() const
{
    const Slic3r::DynamicPrintConfig* config = &wxGetApp().preset_bundle->printers.get_edited_preset().config;
    std::vector<std::string> extruder_colors;
    if (!config->has("extruder_colour")) // in case of a SLA print
        return extruder_colors;

    extruder_colors = (config->option<ConfigOptionStrings>("extruder_colour"))->values;
    if (!wxGetApp().plater())
        return extruder_colors;

    const std::vector<std::string>& filament_colours = (p->config->option<ConfigOptionStrings>("filament_colour"))->values;
    for (size_t i = 0; i < extruder_colors.size(); ++i)
        if (extruder_colors[i] == "" && i < filament_colours.size())
            extruder_colors[i] = filament_colours[i];

    return extruder_colors;
}

/* Get vector of colors used for rendering of a Preview scene in "Color print" mode
 * It consists of extruder colors and colors, saved in model.custom_gcode_per_print_z
 */
std::vector<std::string> Plater::get_colors_for_color_print() const
{
    std::vector<std::string> colors = get_extruder_colors_from_plater_config();
    colors.reserve(colors.size() + p->model.custom_gcode_per_print_z.gcodes.size());

    for (const CustomGCode::Item& code : p->model.custom_gcode_per_print_z.gcodes)
        if (code.gcode == ColorChangeCode)
            colors.emplace_back(code.color);

    return colors;
}

wxString Plater::get_project_filename(const wxString& extension) const
{
    return p->get_project_filename(extension);
}

void Plater::set_project_filename(const wxString& filename)
{
    return p->set_project_filename(filename);
}

bool Plater::is_export_gcode_scheduled() const
{
    return p->background_process.is_export_scheduled();
}

int Plater::get_selected_object_idx()
{
    return p->get_selected_object_idx();
}

bool Plater::is_single_full_object_selection() const
{
    return p->get_selection().is_single_full_object();
}

GLCanvas3D* Plater::canvas3D()
{
    return p->view3D->get_canvas3d();
}

GLCanvas3D* Plater::get_current_canvas3D()
{
    return p->get_current_canvas3D();
}

BoundingBoxf Plater::bed_shape_bb() const
{
    return p->bed_shape_bb();
}

void Plater::set_current_canvas_as_dirty()
{
    p->set_current_canvas_as_dirty();
}

PrinterTechnology Plater::printer_technology() const
{
    return p->printer_technology;
}

void Plater::set_printer_technology(PrinterTechnology printer_technology)
{
    p->printer_technology = printer_technology;
    if (p->background_process.select_technology(printer_technology)) {
        // Update the active presets.
    }
    //FIXME for SLA synchronize
    //p->background_process.apply(Model)!

    p->label_btn_export = printer_technology == ptFFF ? L("Export G-code") : L("Export");
    p->label_btn_send   = printer_technology == ptFFF ? L("Send G-code")   : L("Send to printer");

    if (wxGetApp().mainframe)
        wxGetApp().mainframe->update_menubar();
}

void Plater::changed_object(int obj_idx)
{
    if (obj_idx < 0)
        return;
    // recenter and re - align to Z = 0
    auto model_object = p->model.objects[obj_idx];
    model_object->ensure_on_bed();
    if (this->p->printer_technology == ptSLA) {
        // Update the SLAPrint from the current Model, so that the reload_scene()
        // pulls the correct data, update the 3D scene.
        this->p->update_restart_background_process(true, false);
    }
    else
        p->view3D->reload_scene(false);

    // update print
    this->p->schedule_background_process();
}

void Plater::changed_objects(const std::vector<size_t>& object_idxs)
{
    if (object_idxs.empty())
        return;

    for (size_t obj_idx : object_idxs)
    {
        if (obj_idx < p->model.objects.size())
            // recenter and re - align to Z = 0
            p->model.objects[obj_idx]->ensure_on_bed();
    }
    if (this->p->printer_technology == ptSLA) {
        // Update the SLAPrint from the current Model, so that the reload_scene()
        // pulls the correct data, update the 3D scene.
        this->p->update_restart_background_process(true, false);
    }
    else
        p->view3D->reload_scene(false);

    // update print
    this->p->schedule_background_process();
}

void Plater::schedule_background_process(bool schedule/* = true*/)
{
    if (schedule)
        this->p->schedule_background_process();

    this->p->suppressed_backround_processing_update = false;
}

bool Plater::is_background_process_update_scheduled() const
{
    return this->p->background_process_timer.IsRunning();
}

void Plater::suppress_background_process(const bool stop_background_process)
{
    if (stop_background_process)
        this->p->background_process_timer.Stop();

    this->p->suppressed_backround_processing_update = true;
}

void Plater::fix_through_netfabb(const int obj_idx, const int vol_idx/* = -1*/) { p->fix_through_netfabb(obj_idx, vol_idx); }

void Plater::update_object_menu() { p->update_object_menu(); }
void Plater::show_action_buttons(const bool ready_to_slice) const { p->show_action_buttons(ready_to_slice); }

void Plater::copy_selection_to_clipboard()
{
    if (can_copy_to_clipboard())
        p->view3D->get_canvas3d()->get_selection().copy_to_clipboard();
}

void Plater::paste_from_clipboard()
{
    if (!can_paste_from_clipboard())
        return;

    Plater::TakeSnapshot snapshot(this, _(L("Paste From Clipboard")));
    p->view3D->get_canvas3d()->get_selection().paste_from_clipboard();
}

void Plater::msw_rescale()
{
    p->preview->msw_rescale();

    p->view3D->get_canvas3d()->msw_rescale();

    p->sidebar->msw_rescale();

    p->msw_rescale_object_menu();

    Layout();
    GetParent()->Layout();
}

bool Plater::init_view_toolbar()
{
    return p->init_view_toolbar();
}

const Camera& Plater::get_camera() const
{
    return p->camera;
}

Camera& Plater::get_camera()
{
    return p->camera;
}

const Mouse3DController& Plater::get_mouse3d_controller() const
{
    return p->mouse3d_controller;
}

Mouse3DController& Plater::get_mouse3d_controller()
{
    return p->mouse3d_controller;
}

bool Plater::can_delete() const { return p->can_delete(); }
bool Plater::can_delete_all() const { return p->can_delete_all(); }
bool Plater::can_increase_instances() const { return p->can_increase_instances(); }
bool Plater::can_decrease_instances() const { return p->can_decrease_instances(); }
bool Plater::can_set_instance_to_object() const { return p->can_set_instance_to_object(); }
bool Plater::can_fix_through_netfabb() const { return p->can_fix_through_netfabb(); }
bool Plater::can_split_to_objects() const { return p->can_split_to_objects(); }
bool Plater::can_split_to_volumes() const { return p->can_split_to_volumes(); }
bool Plater::can_arrange() const { return p->can_arrange(); }
bool Plater::can_layers_editing() const { return p->can_layers_editing(); }
bool Plater::can_paste_from_clipboard() const
{
    const Selection& selection = p->view3D->get_canvas3d()->get_selection();
    const Selection::Clipboard& clipboard = selection.get_clipboard();

    if (clipboard.is_empty())
        return false;

    if ((wxGetApp().preset_bundle->printers.get_edited_preset().printer_technology() == ptSLA) && !clipboard.is_sla_compliant())
        return false;

    Selection::EMode mode = clipboard.get_mode();
    if ((mode == Selection::Volume) && !selection.is_from_single_instance())
        return false;

    if ((mode == Selection::Instance) && (selection.get_mode() != Selection::Instance))
        return false;

    return true;
}

bool Plater::can_copy_to_clipboard() const
{
    if (is_selection_empty())
        return false;

    const Selection& selection = p->view3D->get_canvas3d()->get_selection();
    if ((wxGetApp().preset_bundle->printers.get_edited_preset().printer_technology() == ptSLA) && !selection.is_sla_compliant())
        return false;

    return true;
}

bool Plater::can_undo() const { return p->undo_redo_stack().has_undo_snapshot(); }
bool Plater::can_redo() const { return p->undo_redo_stack().has_redo_snapshot(); }
bool Plater::can_reload_from_disk() const { return p->can_reload_from_disk(); }
const UndoRedo::Stack& Plater::undo_redo_stack_main() const { return p->undo_redo_stack_main(); }
void Plater::enter_gizmos_stack() { p->enter_gizmos_stack(); }
void Plater::leave_gizmos_stack() { p->leave_gizmos_stack(); }
bool Plater::inside_snapshot_capture() { return p->inside_snapshot_capture(); }

// Wrapper around wxWindow::PopupMenu to suppress error messages popping out while tracking the popup menu.
bool Plater::PopupMenu(wxMenu *menu, const wxPoint& pos)
{
	// Don't want to wake up and trigger reslicing while tracking the pop-up menu.
	SuppressBackgroundProcessingUpdate sbpu;
	// When tracking a pop-up menu, postpone error messages from the slicing result.
	m_tracking_popup_menu = true;
	bool out = this->wxPanel::PopupMenu(menu, pos);
	m_tracking_popup_menu = false;
	if (! m_tracking_popup_menu_error_message.empty()) {
        // Don't know whether the CallAfter is necessary, but it should not hurt.
        // The menus likely sends out some commands, so we may be safer if the dialog is shown after the menu command is processed.
		wxString message = std::move(m_tracking_popup_menu_error_message);
        wxTheApp->CallAfter([message, this]() { show_error(this, message); });
        m_tracking_popup_menu_error_message.clear();
    }
	return out;
}

SuppressBackgroundProcessingUpdate::SuppressBackgroundProcessingUpdate() :
    m_was_scheduled(wxGetApp().plater()->is_background_process_update_scheduled())
{
    wxGetApp().plater()->suppress_background_process(m_was_scheduled);
}

SuppressBackgroundProcessingUpdate::~SuppressBackgroundProcessingUpdate()
{
    wxGetApp().plater()->schedule_background_process(m_was_scheduled);
}

}}    // namespace Slic3r::GUI<|MERGE_RESOLUTION|>--- conflicted
+++ resolved
@@ -3681,20 +3681,9 @@
             sidebar->set_btn_label(ActionButtonType::abReslice, "Slice now");
         show_action_buttons(true);
     }
-<<<<<<< HEAD
-    else if (wxGetApp().get_mode() == comSimple)
-        show_action_buttons(false);
-
-    if(!canceled && RemovableDriveManager::get_instance().get_is_writing())
-	{	
-		RemovableDriveManager::get_instance().set_is_writing(false);
-		show_action_buttons(false);	
-	}
-=======
     else if (this->writing_to_removable_device || wxGetApp().get_mode() == comSimple)
 		show_action_buttons(false);
     this->writing_to_removable_device = false;
->>>>>>> c3a9915f
 }
 
 void Plater::priv::on_layer_editing_toggled(bool enable)
