--- conflicted
+++ resolved
@@ -4331,16 +4331,13 @@
             if (can_show_mode_button(mode)) {
                 if (imgui.button(label)) {
                     m_time_estimate_mode = mode;
-<<<<<<< HEAD
 #if ENABLE_PREVIEW_LAYER_TIME
                     if (m_view_type == EViewType::LayerTimeLinear || m_view_type == EViewType::LayerTimeLogarithmic)
                         refresh_render_paths(false, false);
 #endif // ENABLE_PREVIEW_LAYER_TIME
-=======
 #if ENABLE_ENHANCED_IMGUI_SLIDER_FLOAT
                     imgui.set_requires_extra_frame();
 #else
->>>>>>> b3992ab3
                     wxGetApp().plater()->get_current_canvas3D()->set_as_dirty();
                     wxGetApp().plater()->get_current_canvas3D()->request_extra_frame();
 #endif // ENABLE_ENHANCED_IMGUI_SLIDER_FLOAT
